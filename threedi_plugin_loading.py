--- conflicted
+++ resolved
@@ -3,7 +3,7 @@
 
 from threedigrid.admin.exporters.geopackage import GeopackageExporter
 from qgis.PyQt.QtCore import QObject, pyqtSlot, pyqtSignal
-from qgis.core import Qgis, QgsVectorLayer, QgsProject, QgsCoordinateReferenceSystem
+from qgis.core import Qgis, QgsVectorLayer, QgsProject
 
 from ThreeDiToolbox.threedi_plugin_model import ThreeDiGridItem, ThreeDiResultItem
 from ThreeDiToolbox.tool_result_selection import models
@@ -171,28 +171,6 @@
             empty_info = "\n\nThe following layers contained no feature:\n * " + "\n * ".join(empty_layers) + "\n\n"
             messagebar_message(MSG_TITLE, empty_info, Qgis.Warning,)
 
-<<<<<<< HEAD
-        if len(srs_ids) == 1:
-            srs_id = srs_ids.pop()
-            crs = QgsCoordinateReferenceSystem.fromSrsId(srs_id)
-            if crs.isValid():
-                QgsProject.instance().setCrs(crs)
-                messagebar_message(MSG_TITLE, "Setting project CRS according to the source geopackage")
-            else:
-                messagebar_message(
-                    MSG_TITLE,
-                    "Skipping setting project CRS - does gridadmin file contains a valid SRS?",
-                    Qgis.Warning,
-                )
-        else:
-            messagebar_message(
-                MSG_TITLE,
-                f"Skipping setting project CRS - the source file {str(path)} SRS codes are inconsistent.",
-                Qgis.Warning,
-            )
-
-=======
->>>>>>> 59aaef06
         return True
 
     @staticmethod
