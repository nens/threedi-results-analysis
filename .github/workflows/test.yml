name: test

# Run on pull requests and on the master branch itself.
on:
  push:
    branches:
      - master
    tags:
      - "*"
  pull_request:
  workflow_dispatch:

jobs:
  build_and_test:
    runs-on: ubuntu-20.04
    steps:
      # Checkout the code.
      - uses: actions/checkout@v2

      - uses: actions/cache@v2
        id: cache
        with:
          path: ~/docker-cache
          key: ${{ hashFiles('docker-compose.yml', 'Dockerfile', 'requirements-dev.txt', 'constraints.txt') }}

      - name: build
        run: |
          # If the docker cache is still valid, use the cached docker image.
          scripts/travis-cache-ok.sh && \
          docker load --input ~/docker-cache/our-image.tar || true
          # Rebuild the docker image, but only if the docker cache isn't valid anymore.
          scripts/travis-cache-ok.sh || \
          docker-compose build --build-arg uid=`id -u` --build-arg gid=`id -g`

      - name: test
        run: |
          docker-compose run -e QT_QPA_PLATFORM=offscreen qgis-desktop make test
          docker-compose run -e QT_QPA_PLATFORM=offscreen qgis-desktop make flake8
          docker-compose run qgis-desktop make docstrings
          docker-compose run qgis-desktop coveralls || true
          docker-compose run qgis-desktop make zip
        env:
          COVERALLS_REPO_TOKEN: ${{ secrets.COVERALLS_REPO_TOKEN }}

<<<<<<< HEAD
=======
      - name: store cache, if needed
        run: |
          # mkdir -p ~/docker-cache
          # scripts/travis-cache-ok.sh || docker save threeditoolbox_qgis-desktop > ~/docker-cache/our-image.tar
          # scripts/travis-cache-ok.sh || scripts/create-travis-checksum.sh

>>>>>>> d8a7a80e
      - name: Publish package
        if: startsWith(github.event.ref, 'refs/tags')
        run: bash upload-artifact.sh
        env:
          THREEDITOOLBOX_ARTIFACTS_KEY: ${{ secrets.THREEDITOOLBOX_ARTIFACTS_KEY }}

      - name: Publish dev-only package
        if: ${{ !startsWith(github.event.ref, 'refs/tags') }}
        run: bash upload-dev-artifact.sh
        env:
          THREEDITOOLBOX_DEV_ARTIFACTS_KEY: ${{ secrets.THREEDITOOLBOX_DEV_ARTIFACTS_KEY }}

      #- name: store cache, if needed
        #run: |
          #df -h
          #ls
          #mkdir -p ~/docker-cache
          #df -h ~/docker-cache
          #scripts/travis-cache-ok.sh || docker save threeditoolbox_qgis-desktop --output ~/docker-cache/our-image.tar
          #scripts/travis-cache-ok.sh || scripts/create-travis-checksum.sh<|MERGE_RESOLUTION|>--- conflicted
+++ resolved
@@ -17,20 +17,8 @@
       # Checkout the code.
       - uses: actions/checkout@v2
 
-      - uses: actions/cache@v2
-        id: cache
-        with:
-          path: ~/docker-cache
-          key: ${{ hashFiles('docker-compose.yml', 'Dockerfile', 'requirements-dev.txt', 'constraints.txt') }}
-
       - name: build
-        run: |
-          # If the docker cache is still valid, use the cached docker image.
-          scripts/travis-cache-ok.sh && \
-          docker load --input ~/docker-cache/our-image.tar || true
-          # Rebuild the docker image, but only if the docker cache isn't valid anymore.
-          scripts/travis-cache-ok.sh || \
-          docker-compose build --build-arg uid=`id -u` --build-arg gid=`id -g`
+        run: docker-compose build --build-arg uid=`id -u` --build-arg gid=`id -g`
 
       - name: test
         run: |
@@ -42,15 +30,6 @@
         env:
           COVERALLS_REPO_TOKEN: ${{ secrets.COVERALLS_REPO_TOKEN }}
 
-<<<<<<< HEAD
-=======
-      - name: store cache, if needed
-        run: |
-          # mkdir -p ~/docker-cache
-          # scripts/travis-cache-ok.sh || docker save threeditoolbox_qgis-desktop > ~/docker-cache/our-image.tar
-          # scripts/travis-cache-ok.sh || scripts/create-travis-checksum.sh
-
->>>>>>> d8a7a80e
       - name: Publish package
         if: startsWith(github.event.ref, 'refs/tags')
         run: bash upload-artifact.sh
@@ -61,13 +40,4 @@
         if: ${{ !startsWith(github.event.ref, 'refs/tags') }}
         run: bash upload-dev-artifact.sh
         env:
-          THREEDITOOLBOX_DEV_ARTIFACTS_KEY: ${{ secrets.THREEDITOOLBOX_DEV_ARTIFACTS_KEY }}
-
-      #- name: store cache, if needed
-        #run: |
-          #df -h
-          #ls
-          #mkdir -p ~/docker-cache
-          #df -h ~/docker-cache
-          #scripts/travis-cache-ok.sh || docker save threeditoolbox_qgis-desktop --output ~/docker-cache/our-image.tar
-          #scripts/travis-cache-ok.sh || scripts/create-travis-checksum.sh+          THREEDITOOLBOX_DEV_ARTIFACTS_KEY: ${{ secrets.THREEDITOOLBOX_DEV_ARTIFACTS_KEY }}