--- conflicted
+++ resolved
@@ -323,13 +323,8 @@
         )
         output_param = QgsProcessingParameterFile(
             self.OUTPUT_DIRECTORY,
-<<<<<<< HEAD
-            self.tr("Destination folder for water depth/level raster"),
+            self.tr("Output directory"),
             behavior=QgsProcessingParameterFile.Behavior.Folder,
-=======
-            self.tr("Output directory"),
-            behavior=QgsProcessingParameterFile.Folder,
->>>>>>> 529eba2e
         )
         self.addParameter(output_param)
         self.addParameter(
