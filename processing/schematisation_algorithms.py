# -*- coding: utf-8 -*-

"""
***************************************************************************
*                                                                         *
*   This program is free software; you can redistribute it and/or modify  *
*   it under the terms of the GNU General Public License as published by  *
*   the Free Software Foundation; either version 2 of the License, or     *
*   (at your option) any later version.                                   *
*                                                                         *
***************************************************************************
"""

import csv
import os
import shutil

from hydxlib.scripts import run_import_export
from hydxlib.scripts import write_logging_to_file
from pathlib import Path
from sqlalchemy.exc import OperationalError, DatabaseError
<<<<<<< HEAD
from threedi_modelchecker.threedi_database import ThreediDatabase
from threedi_modelchecker.model_checks import ThreediModelChecker
from threedi_modelchecker.schema import ModelSchema
from threedi_modelchecker import errors
from ThreeDiToolbox.processing.deps.sufhyd.import_sufhyd_main import Importer
from ThreeDiToolbox.processing.deps.guess_indicator import guess_indicators_utils
=======
from threedi_schema import ThreediDatabase
from threedi_modelchecker import ThreediModelChecker
from threedi_schema import errors
from ThreeDiToolbox.processing.download_hydx import download_hydx
>>>>>>> 280ea232
from ThreeDiToolbox.utils.utils import backup_sqlite
from qgis.PyQt.QtCore import QCoreApplication
from qgis.core import (
    QgsProject,
    QgsProcessingAlgorithm,
    QgsProcessingException,
    QgsProcessingParameterBoolean,
    QgsProcessingParameterFile,
    QgsProcessingParameterFileDestination,
    QgsProcessingParameterFolderDestination,
    QgsProcessingParameterString,
    QgsVectorLayer,
)


def get_threedi_database(filename, feedback):
    try:
        threedi_db = ThreediDatabase(filename)
        threedi_db.check_connection()
        return threedi_db
    except (OperationalError, DatabaseError):
        feedback.pushWarning("Invalid spatialite file")
        return None


class MigrateAlgorithm(QgsProcessingAlgorithm):
    """
    Migrate 3Di model schema to the current version
    """

    INPUT = "INPUT"
    OUTPUT = "OUTPUT"

    def initAlgorithm(self, config):
        self.addParameter(
            QgsProcessingParameterFile(
                self.INPUT, self.tr("3Di Spatialite"), extension="sqlite"
            )
        )

    def processAlgorithm(self, parameters, context, feedback):
        filename = self.parameterAsFile(parameters, self.INPUT, context)
        threedi_db = get_threedi_database(filename=filename, feedback=feedback)
        if not threedi_db:
            return {self.OUTPUT: None}
        schema = threedi_db.schema
        try:
            schema.validate_schema()
            schema.set_spatial_indexes()
        except errors.MigrationMissingError:
            backup_filepath = backup_sqlite(filename)
            schema.upgrade(backup=False, upgrade_spatialite_version=True)
            schema.set_spatial_indexes()
            shutil.rmtree(os.path.dirname(backup_filepath))
        except errors.UpgradeFailedError:
            feedback.pushWarning(
                "There are errors in the spatialite. Please re-open this file in QGIS 3.16, run the model checker and "
                "fix error messages. Then attempt to upgrade again. For questions please contact the servicedesk."
            )
            return {self.OUTPUT: None}
        success = True
        return {self.OUTPUT: success}

    def name(self):
        """
        Returns the algorithm name, used for identifying the algorithm. This
        string should be fixed for the algorithm, and must not be localised.
        The name should be unique within each provider. Names should contain
        lowercase alphanumeric characters only and no spaces or other
        formatting characters.
        """
        return "migrate"

    def displayName(self):
        """
        Returns the translated algorithm name, which should be used for any
        user-visible display of the algorithm name.
        """
        return self.tr("Migrate Spatialite")

    def group(self):
        """
        Returns the name of the group this algorithm belongs to. This string
        should be localised.
        """
        return self.tr(self.groupId())

    def groupId(self):
        """
        Returns the unique ID of the group this algorithm belongs to. This
        string should be fixed for the algorithm, and must not be localised.
        The group id should be unique within each provider. Group id should
        contain lowercase alphanumeric characters only and no spaces or other
        formatting characters.
        """
        return "Schematisation"

    def tr(self, string):
        return QCoreApplication.translate("Processing", string)

    def createInstance(self):
        return MigrateAlgorithm()


class CheckSchematisationAlgorithm(QgsProcessingAlgorithm):
    """
    Run the schematisation checker
    """

    INPUT = "INPUT"
    OUTPUT = "OUTPUT"
    ADD_TO_PROJECT = "ADD_TO_PROJECT"

    def initAlgorithm(self, config):
        self.addParameter(
            QgsProcessingParameterFile(
                self.INPUT, self.tr("3Di Spatialite"), extension="sqlite"
            )
        )

        self.addParameter(
            QgsProcessingParameterFileDestination(
                self.OUTPUT, self.tr("Output"), fileFilter="csv"
            )
        )

        self.addParameter(
            QgsProcessingParameterBoolean(
                self.ADD_TO_PROJECT, self.tr("Add result to project"), defaultValue=True
            )
        )

    def processAlgorithm(self, parameters, context, feedback):
        self.add_to_project = self.parameterAsBoolean(
            parameters, self.ADD_TO_PROJECT, context
        )
        self.output_file_path = None
        input_filename = self.parameterAsFile(parameters, self.INPUT, context)
        threedi_db = get_threedi_database(filename=input_filename, feedback=feedback)
        if not threedi_db:
            return {self.OUTPUT: None}
        try:
            model_checker = ThreediModelChecker(threedi_db)
        except errors.MigrationMissingError:
            feedback.pushWarning(
                "The selected 3Di model does not have the latest migration. Please "
                "migrate your model to the latest version."
            )
            return {self.OUTPUT: None}
        schema = threedi_db.schema
        schema.set_spatial_indexes()
        generated_output_file_path = self.parameterAsFileOutput(
            parameters, self.OUTPUT, context
        )
        self.output_file_path = f"{os.path.splitext(generated_output_file_path)[0]}.csv"
        session = model_checker.db.get_session()
        total_checks = len(model_checker.config.checks)
        progress_per_check = 100.0 / total_checks
        checks_passed = 0
        try:
            with open(self.output_file_path, "w", newline="") as output_file:
                writer = csv.writer(output_file)
                writer.writerow(
                    [
                        "level",
                        "error_code",
                        "id",
                        "table",
                        "column",
                        "value",
                        "description",
                    ]
                )
                for i, check in enumerate(model_checker.checks(level="info")):
                    model_errors = check.get_invalid(session)
                    for error_row in model_errors:
                        writer.writerow(
                            [
                                check.level.name,
                                check.error_code,
                                error_row.id,
                                check.table.name,
                                check.column.name,
                                getattr(error_row, check.column.name),
                                check.description(),
                            ]
                        )
                    checks_passed += 1
                    feedback.setProgress(int(checks_passed * progress_per_check))
        except PermissionError:
            # PermissionError happens for example when a user has the file already open
            # with Excel on Windows, which locks the file.
            feedback.pushWarning(
                f"Not enough permissions to write the file '{self.output_file_path}'.\n\n"
                "The file may be used by another program. Please close all "
                "other programs using the file or select another output "
                "file."
            )
            return {self.OUTPUT: None}

        return {self.OUTPUT: self.output_file_path}

    def postProcessAlgorithm(self, context, feedback):
        if self.add_to_project:
            if self.output_file_path:
                result_layer = QgsVectorLayer(
                    self.output_file_path, "3Di schematisation errors"
                )
                QgsProject.instance().addMapLayer(result_layer)
        return {self.OUTPUT: self.output_file_path}

    def name(self):
        """
        Returns the algorithm name, used for identifying the algorithm. This
        string should be fixed for the algorithm, and must not be localised.
        The name should be unique within each provider. Names should contain
        lowercase alphanumeric characters only and no spaces or other
        formatting characters.
        """
        return "check_schematisation"

    def displayName(self):
        """
        Returns the translated algorithm name, which should be used for any
        user-visible display of the algorithm name.
        """
        return self.tr("Check Schematisation")

    def group(self):
        """
        Returns the name of the group this algorithm belongs to. This string
        should be localised.
        """
        return self.tr(self.groupId())

    def groupId(self):
        """
        Returns the unique ID of the group this algorithm belongs to. This
        string should be fixed for the algorithm, and must not be localised.
        The group id should be unique within each provider. Group id should
        contain lowercase alphanumeric characters only and no spaces or other
        formatting characters.
        """
        return "Schematisation"

    def tr(self, string):
        return QCoreApplication.translate("Processing", string)

    def createInstance(self):
        return CheckSchematisationAlgorithm()


<<<<<<< HEAD
class ImportSufHydAlgorithm(QgsProcessingAlgorithm):
    """
    Import data from SufHyd to a 3Di Spatialite
    """

    INPUT_SUFHYD_FILE = "INPUT_SUFHYD_FILE"
=======
class ImportHydXAlgorithm(QgsProcessingAlgorithm):
    """
    Import data from GWSW HydX to a 3Di Spatialite
    """

    INPUT_DATASET_NAME = "INPUT_DATASET_NAME"
    HYDX_DOWNLOAD_DIRECTORY = "HYDX_DOWNLOAD_DIRECTORY"
    INPUT_HYDX_DIRECTORY = "INPUT_HYDX_DIRECTORY"
>>>>>>> 280ea232
    TARGET_SQLITE = "TARGET_SQLITE"

    def initAlgorithm(self, config):
        self.addParameter(
<<<<<<< HEAD
                QgsProcessingParameterFile(self.INPUT_SUFHYD_FILE, self.tr("Sufhyd file"), extension="hyd"))

        self.addParameter(
            QgsProcessingParameterFile(
                self.TARGET_SQLITE,
                "Target 3Di Sqlite",
                extension="sqlite"
=======
            QgsProcessingParameterFile(
                self.TARGET_SQLITE, "Target 3Di Spatialite", extension="sqlite"
            )
        )

        self.addParameter(
            QgsProcessingParameterFile(
                self.INPUT_HYDX_DIRECTORY,
                "GWSW HydX directory (local)",
                behavior=QgsProcessingParameterFile.Folder,
                optional=True,
>>>>>>> 280ea232
            )
        )

    def processAlgorithm(self, parameters, context, feedback):
        sufhyd_file = self.parameterAsString(parameters, self.INPUT_SUFHYD_FILE, context)
        out_path = self.parameterAsFile(parameters, self.TARGET_SQLITE, context)
        threedi_db = get_threedi_database(filename=out_path, feedback=feedback)
        if not threedi_db:
            return {}
        try:
            schema = ModelSchema(threedi_db)
            schema.validate_schema()

        except errors.MigrationMissingError:
            feedback.pushWarning(
                "The selected 3Di spatialite does not have the latest database schema version. Please migrate this "
                "spatialite and try again: Processing > Toolbox > 3Di > Schematisation > Migrate spatialite"
            )
            return {}

        importer = Importer(sufhyd_file, threedi_db)
        importer.run_import()

        return {}

    def name(self):
        return "import_sufhyd"

    def displayName(self):
        return self.tr("Import Sufhyd")

    def group(self):
        return self.tr(self.groupId())

    def groupId(self):
        return "Schematisation"

    def tr(self, string):
        return QCoreApplication.translate("Processing", string)

    def createInstance(self):
        return ImportSufHydAlgorithm()


class GuessIndicatorAlgorithm(QgsProcessingAlgorithm):
    """
    Guess manhole indicator, pipe friction and manhole storage
    area.
    """

    TARGET_SQLITE = "TARGET_SQLITE"
    PIPE_FRICTION = "PIPE_FRICTION"
    MANHOLE_INDICATOR = "MANHOLE_INDICATOR"
    MANHOLE_AREA = "MANHOLE_AREA"
    ONLY_NULL_FIELDS = "ONLY_NULL_FIELDS"

    def initAlgorithm(self, config):

        self.addParameter(
<<<<<<< HEAD
            QgsProcessingParameterFile(
                self.TARGET_SQLITE,
                "Target 3Di Sqlite",
                extension="sqlite"
=======
            QgsProcessingParameterString(
                self.INPUT_DATASET_NAME, "GWSW dataset name (online)", optional=True
>>>>>>> 280ea232
            )
        )

        self.addParameter(
<<<<<<< HEAD
            QgsProcessingParameterBoolean(
                name=self.PIPE_FRICTION,
                description="Pipe friction",
                defaultValue=True,
            )
        )

        self.addParameter(
            QgsProcessingParameterBoolean(
                name=self.MANHOLE_INDICATOR,
                description="Manhole indicator",
                defaultValue=True,
            )
        )

        self.addParameter(
            QgsProcessingParameterBoolean(
                name=self.MANHOLE_AREA,
                description="Manhole area (only fills NULL fields)",
                defaultValue=True,
            )
        )

        self.addParameter(
            QgsProcessingParameterBoolean(
                name=self.ONLY_NULL_FIELDS,
                description="Only fill NULL fields",
                defaultValue=True,
=======
            QgsProcessingParameterFolderDestination(
                self.HYDX_DOWNLOAD_DIRECTORY,
                "Destination directory for GWSW HydX dataset download",
                optional=True,
>>>>>>> 280ea232
            )
        )

    def processAlgorithm(self, parameters, context, feedback):
<<<<<<< HEAD
        out_path = self.parameterAsFile(parameters, self.TARGET_SQLITE, context)
        threedi_db = get_threedi_database(filename=out_path, feedback=feedback)
        if not threedi_db:
            return {}
=======
        hydx_dataset_name = self.parameterAsString(
            parameters, self.INPUT_DATASET_NAME, context
        )
        hydx_download_dir = self.parameterAsString(
            parameters, self.HYDX_DOWNLOAD_DIRECTORY, context
        )
        hydx_path = self.parameterAsString(
            parameters, self.INPUT_HYDX_DIRECTORY, context
        )
        out_path = self.parameterAsFile(parameters, self.TARGET_SQLITE, context)
        threedi_db = get_threedi_database(filename=out_path, feedback=feedback)
        if not threedi_db:
            raise QgsProcessingException(
                f"Unable to connect to 3Di spatialite '{out_path}'"
            )
>>>>>>> 280ea232
        try:
            schema = threedi_db.schema
            schema.validate_schema()

        except errors.MigrationMissingError:
<<<<<<< HEAD
            feedback.pushWarning(
                "The selected 3Di spatialite does not have the latest database schema version. Please migrate this "
                "spatialite and try again: Processing > Toolbox > 3Di > Schematisation > Migrate spatialite"
            )
            return {}

        checks = []

        if parameters[self.MANHOLE_INDICATOR]:
            checks.append("manhole_indicator")

        if parameters[self.PIPE_FRICTION]:
            checks.append("pipe_friction")

        if parameters[self.MANHOLE_AREA]:
            checks.append("manhole_area")

        guesser = guess_indicators_utils.Guesser(threedi_db)
        msg = guesser.run(checks, parameters[self.ONLY_NULL_FIELDS])

        feedback.pushInfo(f"Guess indicators ready: {msg}")

        return {}

    def name(self):
        return "guess_indicators"

    def displayName(self):
        return self.tr("Guess Indicators")
=======
            raise QgsProcessingException(
                "The selected 3Di spatialite does not have the latest database schema version. Please migrate this "
                "spatialite and try again: Processing > Toolbox > 3Di > Schematisation > Migrate spatialite"
            )
        if not (hydx_dataset_name or hydx_path):
            raise QgsProcessingException(
                "Either 'GWSW HydX directory (local)' or 'GWSW dataset name (online)' must be filled in!"
            )
        if hydx_dataset_name and hydx_path:
            feedback.pushWarning(
                "Both 'GWSW dataset name (online)' and 'GWSW HydX directory (local)' are filled in. "
                "'GWSW dataset name (online)' will be ignored. This dataset will not be downloaded."
            )
        elif hydx_dataset_name:
            try:
                hydx_download_path = Path(hydx_download_dir)
                hydx_download_dir_is_valid = hydx_download_path.is_dir()
            except TypeError:
                hydx_download_dir_is_valid = False
            if parameters[self.HYDX_DOWNLOAD_DIRECTORY] == "TEMPORARY_OUTPUT":
                hydx_download_dir_is_valid = True
            if not hydx_download_dir_is_valid:
                raise QgsProcessingException(
                    f"'Destination directory for HydX dataset download' ({hydx_download_path}) is not a valid directory"
                )
            hydx_path = download_hydx(
                dataset_name=hydx_dataset_name,
                target_directory=hydx_download_path,
                wait_times=[0.1, 1, 2, 3, 4, 5, 10],
                feedback=feedback,
            )
            # hydx_path will be None if user has canceled the process during download
            if feedback.isCanceled():
                raise QgsProcessingException("Process canceled")
        feedback.pushInfo(f"Starting import of {hydx_path} to {out_path}")
        log_path = Path(out_path).parent / "import_hydx.log"
        write_logging_to_file(log_path)
        feedback.pushInfo(f"Logging will be written to {log_path}")
        run_import_export(export_type="threedi", hydx_path=hydx_path, out_path=out_path)
        return {}

    def name(self):
        """
        Returns the algorithm name, used for identifying the algorithm. This
        string should be fixed for the algorithm, and must not be localised.
        The name should be unique within each provider. Names should contain
        lowercase alphanumeric characters only and no spaces or other
        formatting characters.
        """
        return "import_hydx"

    def displayName(self):
        """
        Returns the translated algorithm name, which should be used for any
        user-visible display of the algorithm name.
        """
        return self.tr("Import GWSW HydX")

    def shortHelpString(self):
        return """
        <h3>Introduction</h3>
        <p>Use this processing algorithm to import data in the format of the Dutch "Gegevenswoordenboek Stedelijk Water (GWSW)". Either select a previously downloaded local dataset, or download a dataset directly from the server.</p>
        <p>A log file will be created in the same directory as the Target 3Di Spatialite. Please check this log file after the import has completed.&nbsp;&nbsp;</p>
        <h3>Parameters</h3>
        <h4>Target 3Di Spatialite</h4>
        <p>Spatialite (.sqlite) file that contains the layers required by 3Di. Imported data will be added to any data already contained in the 3Di Spatialite.</p>
        <h4>GWSW HydX directory (local)</h4>
        <p>Use this option if you have already downloaded a GWSW HydX dataset to a local directory.</p>
        <h4>GWSW dataset name (online)</h4>
        <p>Use this option if you want to download a GWSW HydX dataset.</p>
        <h4>Destination directory for GWSW HydX dataset download</h4>
        <p>If you have chosen to download a GWSW HydX dataset, this is the directory it will be downloaded to.</p>
        """
>>>>>>> 280ea232

    def group(self):
        return self.tr(self.groupId())

    def groupId(self):
        return "Schematisation"

    def tr(self, string):
        return QCoreApplication.translate("Processing", string)

    def createInstance(self):
<<<<<<< HEAD
        return GuessIndicatorAlgorithm()
=======
        return ImportHydXAlgorithm()
>>>>>>> 280ea232
<|MERGE_RESOLUTION|>--- conflicted
+++ resolved
@@ -19,19 +19,15 @@
 from hydxlib.scripts import write_logging_to_file
 from pathlib import Path
 from sqlalchemy.exc import OperationalError, DatabaseError
-<<<<<<< HEAD
-from threedi_modelchecker.threedi_database import ThreediDatabase
-from threedi_modelchecker.model_checks import ThreediModelChecker
 from threedi_modelchecker.schema import ModelSchema
-from threedi_modelchecker import errors
 from ThreeDiToolbox.processing.deps.sufhyd.import_sufhyd_main import Importer
 from ThreeDiToolbox.processing.deps.guess_indicator import guess_indicators_utils
-=======
+
 from threedi_schema import ThreediDatabase
 from threedi_modelchecker import ThreediModelChecker
 from threedi_schema import errors
 from ThreeDiToolbox.processing.download_hydx import download_hydx
->>>>>>> 280ea232
+
 from ThreeDiToolbox.utils.utils import backup_sqlite
 from qgis.PyQt.QtCore import QCoreApplication
 from qgis.core import (
@@ -284,28 +280,16 @@
         return CheckSchematisationAlgorithm()
 
 
-<<<<<<< HEAD
 class ImportSufHydAlgorithm(QgsProcessingAlgorithm):
     """
     Import data from SufHyd to a 3Di Spatialite
     """
 
     INPUT_SUFHYD_FILE = "INPUT_SUFHYD_FILE"
-=======
-class ImportHydXAlgorithm(QgsProcessingAlgorithm):
-    """
-    Import data from GWSW HydX to a 3Di Spatialite
-    """
-
-    INPUT_DATASET_NAME = "INPUT_DATASET_NAME"
-    HYDX_DOWNLOAD_DIRECTORY = "HYDX_DOWNLOAD_DIRECTORY"
-    INPUT_HYDX_DIRECTORY = "INPUT_HYDX_DIRECTORY"
->>>>>>> 280ea232
     TARGET_SQLITE = "TARGET_SQLITE"
 
     def initAlgorithm(self, config):
         self.addParameter(
-<<<<<<< HEAD
                 QgsProcessingParameterFile(self.INPUT_SUFHYD_FILE, self.tr("Sufhyd file"), extension="hyd"))
 
         self.addParameter(
@@ -313,19 +297,6 @@
                 self.TARGET_SQLITE,
                 "Target 3Di Sqlite",
                 extension="sqlite"
-=======
-            QgsProcessingParameterFile(
-                self.TARGET_SQLITE, "Target 3Di Spatialite", extension="sqlite"
-            )
-        )
-
-        self.addParameter(
-            QgsProcessingParameterFile(
-                self.INPUT_HYDX_DIRECTORY,
-                "GWSW HydX directory (local)",
-                behavior=QgsProcessingParameterFile.Folder,
-                optional=True,
->>>>>>> 280ea232
             )
         )
 
@@ -336,7 +307,7 @@
         if not threedi_db:
             return {}
         try:
-            schema = ModelSchema(threedi_db)
+            schema = threedi_db.schema
             schema.validate_schema()
 
         except errors.MigrationMissingError:
@@ -385,20 +356,14 @@
     def initAlgorithm(self, config):
 
         self.addParameter(
-<<<<<<< HEAD
             QgsProcessingParameterFile(
                 self.TARGET_SQLITE,
                 "Target 3Di Sqlite",
                 extension="sqlite"
-=======
-            QgsProcessingParameterString(
-                self.INPUT_DATASET_NAME, "GWSW dataset name (online)", optional=True
->>>>>>> 280ea232
-            )
-        )
-
-        self.addParameter(
-<<<<<<< HEAD
+            )
+        )
+
+        self.addParameter(
             QgsProcessingParameterBoolean(
                 name=self.PIPE_FRICTION,
                 description="Pipe friction",
@@ -427,22 +392,102 @@
                 name=self.ONLY_NULL_FIELDS,
                 description="Only fill NULL fields",
                 defaultValue=True,
-=======
+            )
+        )
+
+    def processAlgorithm(self, parameters, context, feedback):
+        out_path = self.parameterAsFile(parameters, self.TARGET_SQLITE, context)
+        threedi_db = get_threedi_database(filename=out_path, feedback=feedback)
+        if not threedi_db:
+            return {}
+        try:
+            schema = threedi_db.schema
+            schema.validate_schema()
+
+        except errors.MigrationMissingError:
+            feedback.pushWarning(
+                "The selected 3Di spatialite does not have the latest database schema version. Please migrate this "
+                "spatialite and try again: Processing > Toolbox > 3Di > Schematisation > Migrate spatialite"
+            )
+            return {}
+
+        checks = []
+
+        if parameters[self.MANHOLE_INDICATOR]:
+            checks.append("manhole_indicator")
+
+        if parameters[self.PIPE_FRICTION]:
+            checks.append("pipe_friction")
+
+        if parameters[self.MANHOLE_AREA]:
+            checks.append("manhole_area")
+
+        guesser = guess_indicators_utils.Guesser(threedi_db)
+        msg = guesser.run(checks, parameters[self.ONLY_NULL_FIELDS])
+
+        feedback.pushInfo(f"Guess indicators ready: {msg}")
+
+        return {}
+
+    def name(self):
+        return "guess_indicators"
+
+    def displayName(self):
+        return self.tr("Guess Indicators")
+
+    def group(self):
+        return self.tr(self.groupId())
+
+    def groupId(self):
+        return "Schematisation"
+
+    def tr(self, string):
+        return QCoreApplication.translate("Processing", string)
+
+    def createInstance(self):
+        return GuessIndicatorAlgorithm()
+
+class ImportHydXAlgorithm(QgsProcessingAlgorithm):
+    """
+    Import data from GWSW HydX to a 3Di Spatialite
+    """
+
+    INPUT_DATASET_NAME = "INPUT_DATASET_NAME"
+    HYDX_DOWNLOAD_DIRECTORY = "HYDX_DOWNLOAD_DIRECTORY"
+    INPUT_HYDX_DIRECTORY = "INPUT_HYDX_DIRECTORY"
+    TARGET_SQLITE = "TARGET_SQLITE"
+
+    def initAlgorithm(self, config):
+        self.addParameter(
+            QgsProcessingParameterFile(
+                self.TARGET_SQLITE, "Target 3Di Spatialite", extension="sqlite"
+            )
+        )
+
+        self.addParameter(
+            QgsProcessingParameterFile(
+                self.INPUT_HYDX_DIRECTORY,
+                "GWSW HydX directory (local)",
+                behavior=QgsProcessingParameterFile.Folder,
+                optional=True,
+            )
+        )
+
+        self.addParameter(
+            QgsProcessingParameterString(
+                self.INPUT_DATASET_NAME, "GWSW dataset name (online)", optional=True
+            )
+        )
+
+        self.addParameter(
             QgsProcessingParameterFolderDestination(
                 self.HYDX_DOWNLOAD_DIRECTORY,
                 "Destination directory for GWSW HydX dataset download",
                 optional=True,
->>>>>>> 280ea232
             )
         )
 
     def processAlgorithm(self, parameters, context, feedback):
-<<<<<<< HEAD
-        out_path = self.parameterAsFile(parameters, self.TARGET_SQLITE, context)
-        threedi_db = get_threedi_database(filename=out_path, feedback=feedback)
-        if not threedi_db:
-            return {}
-=======
         hydx_dataset_name = self.parameterAsString(
             parameters, self.INPUT_DATASET_NAME, context
         )
@@ -458,43 +503,11 @@
             raise QgsProcessingException(
                 f"Unable to connect to 3Di spatialite '{out_path}'"
             )
->>>>>>> 280ea232
         try:
             schema = threedi_db.schema
             schema.validate_schema()
 
         except errors.MigrationMissingError:
-<<<<<<< HEAD
-            feedback.pushWarning(
-                "The selected 3Di spatialite does not have the latest database schema version. Please migrate this "
-                "spatialite and try again: Processing > Toolbox > 3Di > Schematisation > Migrate spatialite"
-            )
-            return {}
-
-        checks = []
-
-        if parameters[self.MANHOLE_INDICATOR]:
-            checks.append("manhole_indicator")
-
-        if parameters[self.PIPE_FRICTION]:
-            checks.append("pipe_friction")
-
-        if parameters[self.MANHOLE_AREA]:
-            checks.append("manhole_area")
-
-        guesser = guess_indicators_utils.Guesser(threedi_db)
-        msg = guesser.run(checks, parameters[self.ONLY_NULL_FIELDS])
-
-        feedback.pushInfo(f"Guess indicators ready: {msg}")
-
-        return {}
-
-    def name(self):
-        return "guess_indicators"
-
-    def displayName(self):
-        return self.tr("Guess Indicators")
-=======
             raise QgsProcessingException(
                 "The selected 3Di spatialite does not have the latest database schema version. Please migrate this "
                 "spatialite and try again: Processing > Toolbox > 3Di > Schematisation > Migrate spatialite"
@@ -568,20 +581,26 @@
         <h4>Destination directory for GWSW HydX dataset download</h4>
         <p>If you have chosen to download a GWSW HydX dataset, this is the directory it will be downloaded to.</p>
         """
->>>>>>> 280ea232
 
     def group(self):
+        """
+        Returns the name of the group this algorithm belongs to. This string
+        should be localised.
+        """
         return self.tr(self.groupId())
 
     def groupId(self):
+        """
+        Returns the unique ID of the group this algorithm belongs to. This
+        string should be fixed for the algorithm, and must not be localised.
+        The group id should be unique within each provider. Group id should
+        contain lowercase alphanumeric characters only and no spaces or other
+        formatting characters.
+        """
         return "Schematisation"
 
     def tr(self, string):
         return QCoreApplication.translate("Processing", string)
 
     def createInstance(self):
-<<<<<<< HEAD
-        return GuessIndicatorAlgorithm()
-=======
-        return ImportHydXAlgorithm()
->>>>>>> 280ea232
+        return ImportHydXAlgorithm()