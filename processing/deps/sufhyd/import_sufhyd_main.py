--- conflicted
+++ resolved
@@ -471,16 +471,7 @@
 
         con_list = (
             session.query(ConnectionNode)
-<<<<<<< HEAD
-            .options(
-                load_only(
-                    ConnectionNode.id,
-                    ConnectionNode.code,
-                )
-            )
-=======
             .options(load_only(ConnectionNode.id, ConnectionNode.code))
->>>>>>> 2a028b5a
             .order_by(ConnectionNode.id)
             .all()
         )
@@ -704,16 +695,7 @@
 
         imp_list = (
             session.query(ImperviousSurface)
-<<<<<<< HEAD
-            .options(
-                load_only(
-                    ImperviousSurface.id,
-                    ImperviousSurface.code,
-                )
-            )
-=======
             .options(load_only(ImperviousSurface.id, ImperviousSurface.code))
->>>>>>> 2a028b5a
             .order_by(ImperviousSurface.id)
             .all()
         )
