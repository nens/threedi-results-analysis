--- conflicted
+++ resolved
@@ -189,17 +189,10 @@
                 self.connected_pnt_lyr.deleteFeature(feature_id)
             if feature_id < 0:
                 feat.setAttribute('id', self._feat_id)
-<<<<<<< HEAD
-            exchange_depth = connected_pnt['exchange_level']
-            if isinstance(exchange_depth, QPyNullVariant):
-                exchange_depth = -9999
-            feat.setAttribute('exchange_level', exchange_depth)
-=======
             exchange_level = connected_pnt['exchange_level']
             if isinstance(exchange_level, QPyNullVariant):
                 exchange_level = -9999
             feat.setAttribute('exchange_level', exchange_level)
->>>>>>> 55244d0a
             levee_id = self.find_levee_intersection(calc_pnt_feat, feat)
             if levee_id:
                 feat.setAttribute('levee_id', levee_id)
