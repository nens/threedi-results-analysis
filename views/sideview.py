--- conflicted
+++ resolved
@@ -1169,38 +1169,21 @@
             }
             lines.append(culvert_def)
 
-        field_names = [field.name() for field in pump_layer.pendingFields()]
         for pump in pump_layer.getFeatures():
 
-<<<<<<< HEAD
-            if 'start_level_suction_side' in field_names:
-=======
             try:
->>>>>>> 79bcca5d
                 start_upper_level = pump['start_level_suction_side']
                 end_upper_level = pump['start_level_delivery_side']
                 start_lower_level = pump['stop_level_suction_side']
                 end_lower_level = pump['stop_level_delivery_side']
-<<<<<<< HEAD
-
-            else:
-                start_upper_level = pump['start_level']
-                end_upper_level = pump['upper_stop_level']
-                start_lower_level = pump['lower_stop_level']
-                end_lower_level = pump['upper_stop_level']
-
-=======
+
             except KeyError:
-                pass
-            
-            try:
+
                 start_upper_level = pump['start_level']
                 end_upper_level = start_upper_level
                 start_lower_level = pump['lower_stop_level']
                 end_lower_level = start_lower_level
-            except KeyError:
-                pass
->>>>>>> 79bcca5d
+
             start_height = None
             end_height = None
 
