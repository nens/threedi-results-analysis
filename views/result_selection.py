# -*- coding: utf-8 -*-
from __future__ import division
from __future__ import print_function

from future import standard_library
standard_library.install_aliases()
from builtins import str
import logging
import os
import urllib.request, urllib.error, urllib.parse
from urllib.error import HTTPError

from lizard_connector.connector import Endpoint
<<<<<<< HEAD
from qgis.PyQt.QtCore import pyqtSignal, QSettings, QModelIndex, QThread, Qt
from qgis.PyQt.QtWidgets import QWidget, QFileDialog
from qgis.PyQt.QtCore import QSortFilterProxyModel
from qgis.PyQt import uic

=======
from PyQt4.QtCore import pyqtSignal, QSettings, QModelIndex, QThread, Qt
from PyQt4.QtGui import QWidget, QFileDialog, QSortFilterProxyModel
from PyQt4 import uic
>>>>>>> b1e1a8d8
from ..datasource.netcdf import (find_id_mapping_file,
                                 find_h5_file,
                                 layer_qh_type_mapping,
                                 detect_netcdf_version)
from ..utils.user_messages import pop_up_info
from .log_in_dialog import LoginDialog


FORM_CLASS, _ = uic.loadUiType(os.path.join(
    os.path.dirname(__file__), os.pardir, 'ui',
    'threedi_result_selection_dialog.ui'))

log = logging.getLogger(__name__)


def _reshape_scenario_results(results):
    MEBIBYTE = 1048576
    return [
        {
            'name': r['name'],
            'url': r['url'],
            'size_mebibytes': round(r['total_size'] / MEBIBYTE, 1),
            'results': r['result_set'],
        }
        for r in results
    ]


class ResultsWorker(QThread):
    """Thread for getting scenario results API data from Lizard."""

    output = pyqtSignal(object)
    connection_failure = pyqtSignal(int, str)

    def __init__(
            self, parent=None, endpoint=None, username=None, password=None):
        self.endpoint = endpoint
        self.username = username
        self.password = password
        self.exiting = False
        super(ResultsWorker, self).__init__(parent)

    def __del__(self):
        print("Deleting worker.")
        log.info("Deleting worker.")
        self.stop()

    def run(self):
        try:
            for results in self.endpoint:
                if self.exiting:
                    print("Exiting...")
                    break
                items = _reshape_scenario_results(results)
                log.debug("ResultsWorker - got new data")
                self.output.emit(items)
        except HTTPError as e:
            message = "Something went wrong trying to connect to {0}. {1}: " \
                      "{2}".format(e.url, e.code, e.reason)
            log.info(message)
            self.connection_failure.emit(e.code, e.reason)

    def stop(self):
        """Stop the thread gracefully."""
        print("Stopping worker.")
        self.exiting = True
        self.wait()


class ThreeDiResultSelectionWidget(QWidget, FORM_CLASS):
    """Dialog for selecting model (spatialite and result files netCDFs)"""
    closingDialog = pyqtSignal()

    def __init__(
            self, parent=None, iface=None, ts_datasource=None,
            download_result_model=None, parent_class=None):
        """Constructor

        :parent: Qt parent Widget
        :iface: QGiS interface
        :ts_datasource: TimeseriesDatasourceModel instance
        :download_result_model: DownloadResultModel instance
        :parent_class: the tool class which instantiated this widget. Is used
             here for storing volatile information
        """
        super(ThreeDiResultSelectionWidget, self).__init__(parent)

        self.parent_class = parent_class
        self.iface = iface
        self.setupUi(self)

        # login administration
        self.login_dialog = LoginDialog()
        # NOTE: autoDefault was set on ``log_in_button`` (via Qt Designer),
        # which makes pressing Enter work for logging in.
        self.login_dialog.log_in_button.clicked.connect(self.handle_log_in)

        # set models on table views and update view columns
        self.ts_datasource = ts_datasource
        self.resultTableView.setModel(self.ts_datasource)
        self.ts_datasource.set_column_sizes_on_view(self.resultTableView)

        self.download_result_model = download_result_model
        download_proxy_model = QSortFilterProxyModel()
        download_proxy_model.setSourceModel(download_result_model)
        download_proxy_model.setFilterCaseSensitivity(Qt.CaseInsensitive)
        self.filterLineEdit.textChanged.connect(
            download_proxy_model.setFilterFixedString)
        self.downloadResultTableView.setModel(download_proxy_model)

        self.toggle_login_interface()

        # connect signals
        self.selectTsDatasourceButton.clicked.connect(
            self.select_ts_datasource)
        self.closeButton.clicked.connect(self.close)
        self.removeTsDatasourceButton.clicked.connect(
            self.remove_selected_ts_ds)
        self.selectModelSpatialiteButton.clicked.connect(
            self.select_model_spatialite_file)
        self.loginButton.clicked.connect(self.on_login_button_clicked)

        # set combobox list
        combo_list = [ds for ds in self.get_3di_spatialites_legendlist()]

        if self.ts_datasource.model_spatialite_filepath and \
                self.ts_datasource.model_spatialite_filepath not in combo_list:
            combo_list.append(self.ts_datasource.model_spatialite_filepath)

        if not self.ts_datasource.model_spatialite_filepath:
            combo_list.append('')

        self.modelSpatialiteComboBox.addItems(combo_list)

        if self.ts_datasource.model_spatialite_filepath:
            current_index = self.modelSpatialiteComboBox.findText(
                self.ts_datasource.model_spatialite_filepath)

            self.modelSpatialiteComboBox.setCurrentIndex(
                current_index)
        else:
            current_index = self.modelSpatialiteComboBox.findText('')
            self.modelSpatialiteComboBox.setCurrentIndex(current_index)

        self.modelSpatialiteComboBox.currentIndexChanged.connect(
            self.model_spatialite_change)

        self.thread = None

    def on_close(self):
        """
        Clean object on close
        """
        self.selectTsDatasourceButton.clicked.disconnect(
            self.select_ts_datasource)
        self.closeButton.clicked.disconnect(self.close)
        self.removeTsDatasourceButton.clicked.disconnect(
            self.remove_selected_ts_ds)
        self.selectModelSpatialiteButton.clicked.disconnect(
            self.select_model_spatialite_file)
        self.loginButton.clicked.disconnect(self.on_login_button_clicked)

        # stop the thread when we close the widget
        if self.thread:
            self.thread.output.disconnect(self.update_download_result_model)
            self.thread.stop()

    def closeEvent(self, event):
        """
        Close widget, called by Qt on close
        :param event: QEvent, close event
        """
        self.closingDialog.emit()
        self.on_close()
        event.accept()

    def keyPressEvent(self, event):
        """Handle key press events on the widget."""
        # Close window if the Escape key is pressed
        if event.key() == Qt.Key_Escape:
            self.close()

    def select_ts_datasource(self):
        """
        Open File dialog for selecting netCDF result files, triggered by button
        :return: boolean, if file is selected
        """

        settings = QSettings('3di', 'qgisplugin')

        try:
            init_path = settings.value('last_used_datasource_path', type=str)
        except TypeError:
            init_path = os.path.expanduser("~")

<<<<<<< HEAD
        filename, __ = QFileDialog.getOpenFileName(self,
                                               'Open resultaten file',
                                               init_path,
                                               'NetCDF (*.nc)')
=======
        filename = QFileDialog.getOpenFileName(
            self,
            'Open results file',
            init_path,
            'NetCDF (subgrid_map.nc results_3di.nc)')
>>>>>>> b1e1a8d8

        if filename:
            # Little test for checking if there is an id mapping file available
            # If not we check if an .h5 file is available
            # If not we're not going to proceed

            ds_type = detect_netcdf_version(filename)

            if ds_type == 'netcdf-groundwater':
                try:
                    find_h5_file(filename)
                except IndexError:
                    pop_up_info("You selected a netcdf that was created "
                                "(after May 2018) with a 3Di calculation"
                                "core that is able to include groundwater"
                                " calculations. The ThreeDiToolbox reads "
                                "this netcdf together with an .h5 file, we "
                                "could however not find this .h5 file. Please "
                                "add this file next to the netcdf and try "
                                "again", title='Error')
                    return False
            elif ds_type == 'netcdf':
                try:
                    find_id_mapping_file(filename)
                except IndexError:
                    pop_up_info("You selected a netcdf that was created "
                                "(before June 2018) with a 3Di calculation "
                                "core that is not able to include groundwater "
                                "calculations. The ThreeDiToolbox reads this "
                                "netcdf together with an id_mapping file, "
                                "we could however not find this id_mapping "
                                "file. Please add this file next to the "
                                "netcdf and try again", title='Error')
                    return False

            items = [{
                'type': ds_type,
                'name': os.path.basename(filename).lower().rstrip('.nc'),
                'file_path': filename
            }]
            self.ts_datasource.insertRows(items)
            settings.setValue('last_used_datasource_path',
                              os.path.dirname(filename))
            return True
        return False

    def remove_selected_ts_ds(self):
        """
        Remove selected result files from model, called by 'remove' button
        """

        selection_model = self.resultTableView.selectionModel()
        # get unique rows in selected fields
        rows = set([index.row()
                    for index in selection_model.selectedIndexes()])
        for row in reversed(sorted(rows)):
            self.ts_datasource.removeRows(row, 1)

    def get_3di_spatialites_legendlist(self):
        """
        Get list of spatialite data sources currently active in canvas
        :return: list of strings, unique spatialite paths
        """

        tdi_spatialites = []
        for layer in self.iface.layerTreeView().selectedLayers():
            if layer.name() in list(layer_qh_type_mapping.keys()) and \
                    layer.dataProvider().name() == 'spatialite':
                source = layer.dataProvider().dataSourceUri().split("'")[1]
                if source not in tdi_spatialites:
                    tdi_spatialites.append(source)

        return tdi_spatialites

    def model_spatialite_change(self, nr):
        """
        Change active modelsource. Called by combobox when selected
        spatialite changed
        :param nr: integer, nr of item selected in combobox
        """

        self.ts_datasource.model_spatialite_filepath = \
            self.modelSpatialiteComboBox.currentText()
        # Just emitting some dummy model indices cuz what else can we do, there
        # is no corresponding rows/columns that's been changed
        self.ts_datasource.dataChanged.emit(QModelIndex(), QModelIndex())

    def select_model_spatialite_file(self):
        """
        Open file dialog on click on button 'load model'
        :return: Boolean, if file is selected
        """

        settings = QSettings('3di', 'qgisplugin')

        try:
            init_path = settings.value('last_used_spatialite_path', type=str)
        except TypeError:
            init_path = os.path.expanduser("~")

        filename, __ = QFileDialog.getOpenFileName(
            self,
            'Open 3Di model spatialite file',
            init_path,
            'Spatialite (*.sqlite)')

        if filename == "":
            return False

        self.ts_datasource.spatialite_filepath = filename
        index_nr = self.modelSpatialiteComboBox.findText(filename)

        if index_nr < 0:
            self.modelSpatialiteComboBox.addItem(filename)
            index_nr = self.modelSpatialiteComboBox.findText(filename)

        self.modelSpatialiteComboBox.setCurrentIndex(index_nr)

        settings.setValue('last_used_spatialite_path',
                          os.path.dirname(filename))
        return True

    def on_login_button_clicked(self):
        """Handle log in and out."""
        if self.logged_in:
            self.handle_log_out()
        else:
            self.login_dialog.user_name_input.setFocus()
            self.login_dialog.show()

    def handle_log_out(self):
        self.set_logged_out_status()
        if self.thread:
            self.thread.stop()
        num_rows = len(self.download_result_model.rows)
        self.download_result_model.removeRows(0, num_rows)
        self.toggle_login_interface()

    def toggle_login_interface(self):
        """Enable/disable aspects of the interface based on login status."""
        # TODO: better to use signals maybe?
        if self.logged_in:
            self.loginButton.setText("Log out")
            self.downloadResultTableView.setEnabled(True)
            self.downloadResultButton.setEnabled(True)
        else:
            self.loginButton.setText("Log in")
            self.downloadResultTableView.setEnabled(False)
            self.downloadResultButton.setEnabled(False)

    def handle_log_in(self):
        """Handle logging in and populating DownloadResultModel."""
        # Get the username and password
        username = self.login_dialog.user_name_input.text()
        password = self.login_dialog.user_password_input.text()

        if username == '' or password == '':
            pop_up_info("Username or password cannot be empty.")
            return

        try:
            scenarios_endpoint = Endpoint(
                username=username,
                password=password,
                endpoint='scenarios',
            )
            endpoint = scenarios_endpoint.download_paginated(page_size=10)
        except urllib.error.HTTPError as e:
            if e.code == 401:
                pop_up_info("Incorrect username and/or password.")
            else:
                pop_up_info(str(e))
        else:
            self.set_logged_in_status(username, password)
            self.toggle_login_interface()
            # don't persist info in the dialog: useful when logged out
            self.login_dialog.user_name_input.clear()
            self.login_dialog.user_password_input.clear()

            # start thread
            self.thread = ResultsWorker(
                endpoint=endpoint, username=username, password=password)
            self.thread.connection_failure.connect(
                self.handle_connection_failure)
            self.thread.output.connect(self.update_download_result_model)
            self.thread.start()

            # return to widget
            self.login_dialog.close()

    def update_download_result_model(self, items):
        self.download_result_model.insertRows(items)

    def handle_connection_failure(self, status, reason):
        pop_up_info("Something went wrong trying to connect to "
                    "lizard: {0} {1}".format(status, reason))
        self.handle_log_out()

    @property
    def username(self):
        return self.parent_class.username

    @username.setter
    def username(self, username):
        self.parent_class.username = username

    @property
    def password(self):
        return self.parent_class.password

    @password.setter
    def password(self, password):
        self.parent_class.password = password

    @property
    def logged_in(self):
        """Return the logged in status."""
        return self.parent_class.logged_in

    def set_logged_in_status(self, username, password):
        """Set logged in status to True."""
        self.username = username
        self.password = password

    def set_logged_out_status(self):
        """Set logged in status to False."""
        self.username = None
        self.password = None<|MERGE_RESOLUTION|>--- conflicted
+++ resolved
@@ -11,17 +11,11 @@
 from urllib.error import HTTPError
 
 from lizard_connector.connector import Endpoint
-<<<<<<< HEAD
 from qgis.PyQt.QtCore import pyqtSignal, QSettings, QModelIndex, QThread, Qt
 from qgis.PyQt.QtWidgets import QWidget, QFileDialog
 from qgis.PyQt.QtCore import QSortFilterProxyModel
 from qgis.PyQt import uic
 
-=======
-from PyQt4.QtCore import pyqtSignal, QSettings, QModelIndex, QThread, Qt
-from PyQt4.QtGui import QWidget, QFileDialog, QSortFilterProxyModel
-from PyQt4 import uic
->>>>>>> b1e1a8d8
 from ..datasource.netcdf import (find_id_mapping_file,
                                  find_h5_file,
                                  layer_qh_type_mapping,
@@ -217,18 +211,11 @@
         except TypeError:
             init_path = os.path.expanduser("~")
 
-<<<<<<< HEAD
-        filename, __ = QFileDialog.getOpenFileName(self,
-                                               'Open resultaten file',
-                                               init_path,
-                                               'NetCDF (*.nc)')
-=======
-        filename = QFileDialog.getOpenFileName(
+        filename, __ = QFileDialog.getOpenFileName(
             self,
-            'Open results file',
+            'Open resultaten file',
             init_path,
             'NetCDF (subgrid_map.nc results_3di.nc)')
->>>>>>> b1e1a8d8
 
         if filename:
             # Little test for checking if there is an id mapping file available
