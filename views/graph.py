--- conflicted
+++ resolved
@@ -1,846 +1,839 @@
-# -*- coding: utf-8 -*-
-import pyqtgraph as pg
-from PyQt4.QtCore import Qt, QSize, QEvent, pyqtSignal, QMetaObject
-from PyQt4.QtGui import (
-    QTableView, QWidget, QVBoxLayout, QHBoxLayout,
-    QSizePolicy, QPushButton, QSpacerItem, QApplication, QTabWidget,
-    QDockWidget, QComboBox, QMessageBox)
-<<<<<<< HEAD
-
-from ..datasource.result_spatialite import get_object_type, layer_qh_type_mapping
-from ..models.graph import LocationTimeseriesModel
-from ..utils.user_messages import log, statusbar_message
-
-import pyqtgraph as pg
-=======
->>>>>>> fd999df4
-from qgis.core import (QgsDataSourceURI, QgsFeatureRequest, QGis,
-                       QgsCoordinateTransform, QgsCoordinateReferenceSystem)
-from qgis.gui import (QgsVertexMarker, QgsRubberBand)
-
-from ..datasource.netcdf import (
-    layer_qh_type_mapping, normalized_object_type)
-from ..models.graph import LocationTimeseriesModel
-from ..utils.user_messages import log, statusbar_message, messagebar_message
-from ..datasource.netcdf import (
-    SUBGRID_MAP_VARIABLES, Q_TYPES, H_TYPES, AGGREGATION_VARIABLES,
-    )
-from ..datasource.netcdf import (
-    CUMULATIVE_AGGREGATION_UNITS)
-
-
-# GraphDockWidget labels related parameters.
-parameter_config = {
-    'q': [{'name': 'Debiet', 'unit': 'm3/s', 'parameters': ['q']},
-          {'name': 'Snelheid', 'unit': 'm/s', 'parameters': ['u1']},
-          {'name': 'Debiet interflow', 'unit': 'm3/s', 'parameters': ['qp']},
-          {'name': 'Snelheid interflow', 'unit': 'm/s', 'parameters': ['up1']}
-          ],
-    'h': [{'name': 'Waterstand', 'unit': 'mNAP', 'parameters': ['s1']},
-          {'name': 'Volume', 'unit': 'm3', 'parameters': ['vol']}
-          ]
-}
-
-
-def generate_parameter_config(subgrid_map_vars, agg_vars):
-    """Dynamically create the parameter config.
-
-    Args:
-        subgrid_map_vars: available vars from subgrid_map.nc
-        agg_vars: available vars from aggregation netCDF
-    """
-    subgrid_map_vars_mapping = {
-        var: (lbl, unit) for (var, lbl, unit) in SUBGRID_MAP_VARIABLES}
-    agg_vars_mapping = {
-        var: (lbl, unit) for (var, lbl, unit) in AGGREGATION_VARIABLES}
-    config = {'q': [], 'h': []}
-
-    verbose_agg_method = {
-        'min': 'minimum',
-        'max': 'maximum',
-        'cum': 'cumulative',
-        'avg': 'average',
-        }
-
-    for varname in subgrid_map_vars:
-        varinfo = subgrid_map_vars_mapping[varname]
-        d = {'name': varinfo[0].capitalize(), 'unit': varinfo[1],
-             'parameters': [varname]}
-        if varname in Q_TYPES:
-            config['q'].append(d)
-        elif varname in H_TYPES:
-            config['h'].append(d)
-
-    for aggvarname in agg_vars:
-        _varname, _agg_method = aggvarname.rsplit('_', 1)  # maxsplit = 1
-        varinfo = agg_vars_mapping[_varname]
-        agg_method = verbose_agg_method[_agg_method]
-
-        # Adjust the unit for cumulative method
-        if _agg_method == 'cum':
-            unit = CUMULATIVE_AGGREGATION_UNITS[_varname]
-        else:
-            unit = varinfo[1]
-
-        d = {'name': '%s %s' % (agg_method.capitalize(), varinfo[0]),
-             'unit': unit, 'parameters': [aggvarname]}
-        if _varname in Q_TYPES:
-            config['q'].append(d)
-        elif _varname in H_TYPES:
-            config['h'].append(d)
-    return config
-
-
-pg.setConfigOption('background', 'w')
-pg.setConfigOption('foreground', 'k')
-
-# Layer providers that we can use for the graph
-VALID_PROVIDERS = ['spatialite', 'memory']
-
-
-try:
-    _encoding = QApplication.UnicodeUTF8
-
-    def _translate(context, text, disambig):
-        return QApplication.translate(context, text, disambig, _encoding)
-except AttributeError:
-    def _translate(context, text, disambig):
-        return QApplication.translate(context, text, disambig)
-
-
-class GraphPlot(pg.PlotWidget):
-    """Graph element"""
-
-    def __init__(self, parent=None):
-        """
-
-        :param parent: Qt parent widget
-        """
-
-        super(GraphPlot, self).__init__(parent)
-
-        self.showGrid(True, True, 0.5)
-        self.setLabel("bottom", "Tijd", "s")
-
-        self.current_parameter = None
-        self.location_model = None
-        self.datasource_model = None
-
-    def on_close(self):
-        """
-        unloading widget and remove all required stuff
-        :return:
-        """
-        if self.location_model:
-            self.location_model.dataChanged.disconnect(
-                                            self.location_data_changed)
-            self.location_model.rowsInserted.disconnect(
-                                            self.on_insert_locations)
-            self.location_model.rowsAboutToBeRemoved.disconnect(
-                                            self.on_remove_locations)
-            self.location_model = None
-
-        if self.ds_model:
-            self.ds_model.dataChanged.disconnect(self.ds_data_changed)
-            self.ds_model.rowsInserted.disconnect(self.on_insert_ds)
-            self.ds_model.rowsAboutToBeRemoved.disconnect(self.on_remove_ds)
-            self.ds_model = None
-
-    def closeEvent(self, event):
-        """
-        overwrite of QDockWidget class to emit signal
-        :param event: QEvent
-        """
-        self.on_close()
-        event.accept()
-
-    def set_location_model(self, model):
-
-        self.location_model = model
-        self.location_model.dataChanged.connect(self.location_data_changed)
-        self.location_model.rowsInserted.connect(self.on_insert_locations)
-        self.location_model.rowsAboutToBeRemoved.connect(
-                self.on_remove_locations)
-
-    def set_ds_model(self, model):
-
-        self.ds_model = model
-        self.ds_model.dataChanged.connect(self.ds_data_changed)
-        self.ds_model.rowsInserted.connect(self.on_insert_ds)
-        self.ds_model.rowsAboutToBeRemoved.connect(self.on_remove_ds)
-
-    def on_insert_ds(self, parent, start, end):
-        """
-        add list of items to graph. based on Qt addRows model trigger
-        :param parent: parent of event (Qt parameter)
-        :param start: first row nr
-        :param end: last row nr
-        """
-        for i in range(start, end+1):
-            ds = self.ds_model.rows[i]
-            if ds.active.value:
-                for item in self.location_model.rows:
-                    if item.active.value:
-                        self.addItem(item.plots(
-                                self.current_parameter['parameters'], i))
-
-    def on_remove_ds(self, index, start, end):
-        """
-        remove items from graph. based on Qt model removeRows
-        trigger
-        :param index: Qt Index (not used)
-        :param start: first row nr
-        :param end: last row nr
-        """
-        for i in range(start, end+1):
-            ds = self.ds_model.rows[i]
-            if ds.active.value:
-                for item in self.location_model.rows:
-                    if item.active.value:
-                        self.removeItem(item.plots(
-                                self.current_parameter['parameters'], i))
-
-    def ds_data_changed(self, index):
-        """
-        change graphs based on changes in locations. based on Qt
-        data change trigger
-        :param index: index of changed field
-        """
-        if self.ds_model.columns[index.column()].name == 'active':
-
-            for i in range(0, len(self.location_model.rows)):
-                if self.location_model.rows[i].active.value:
-                    if self.ds_model.rows[index.row()].active.value:
-                        self.show_timeseries(i, index.row())
-                    else:
-                        self.hide_timeseries(i, index.row())
-
-    def on_insert_locations(self, parent, start, end):
-        """
-        add list of items to graph. based on Qt addRows model trigger
-        :param parent: parent of event (Qt parameter)
-        :param start: first row nr
-        :param end: last row nr
-        """
-        for i in range(start, end+1):
-            item = self.location_model.rows[i]
-            for ds in self.ds_model.rows:
-                if ds.active.value:
-                    index = self.ds_model.rows.index(ds)
-                    self.addItem(item.plots(
-                            self.current_parameter['parameters'], index))
-
-    def on_remove_locations(self, index, start, end):
-        """
-        remove items from graph. based on Qt model removeRows
-        trigger
-        :param index: Qt Index (not used)
-        :param start: first row nr
-        :param end: last row nr
-        """
-        for i in range(start, end+1):
-            item = self.location_model.rows[i]
-            if item.active.value:
-                for ds in self.ds_model.rows:
-                    if ds.active.value:
-                        index = self.ds_model.rows.index(ds)
-                        self.removeItem(item.plots(
-                                self.current_parameter['parameters'], index))
-
-    def location_data_changed(self, index):
-        """
-        change graphs based on changes in locations
-        :param index: index of changed field
-        """
-        if self.location_model.columns[index.column()].name == 'active':
-
-            for i in range(0, len(self.ds_model.rows)):
-                if self.ds_model.rows[i].active.value:
-                    if self.location_model.rows[index.row()].active.value:
-                        self.show_timeseries(index.row(), i)
-                    else:
-                        self.hide_timeseries(index.row(), i)
-
-        elif self.location_model.columns[index.column()].name == 'hover':
-            item = self.location_model.rows[index.row()]
-            if item.hover.value:
-                for ds in self.ds_model.rows:
-                    if ds.active.value:
-                        index = self.ds_model.rows.index(ds)
-                        item.plots(self.current_parameter['parameters'],
-                                   index).setPen(color=item.color.qvalue,
-                                                 width=5,
-                                                 style=ds.pattern.value)
-            else:
-                for ds in self.ds_model.rows:
-                    if ds.active.value:
-                        index = self.ds_model.rows.index(ds)
-                        item.plots(self.current_parameter['parameters'],
-                                   index).setPen(color=item.color.qvalue,
-                                                 width=2,
-                                                 style=ds.pattern.value)
-
-    def hide_timeseries(self, location_nr, ds_nr):
-        """
-        hide timeseries of location in graph
-        :param row_nr: integer, row number of location
-        """
-
-        plot = self.location_model.rows[location_nr].plots(
-                    self.current_parameter['parameters'], ds_nr)
-        self.removeItem(plot)
-
-    def show_timeseries(self, location_nr, ds_nr):
-        """
-        show timeseries of location in graph
-        :param row_nr: integer, row number of location
-        """
-
-        plot = self.location_model.rows[location_nr].plots(
-                self.current_parameter['parameters'], ds_nr)
-        self.addItem(plot)
-
-    def set_parameter(self, parameter):
-        """
-        on selection of parameter (in combobox), change timeseries in graphs
-        :param parameter: parameter indentification string
-        """
-
-        if self.current_parameter == parameter:
-            return
-
-        old_parameter = self.current_parameter
-        self.current_parameter = parameter
-
-        for item in self.location_model.rows:
-            if item.active.value:
-                for ds in self.ds_model.rows:
-                    if ds.active.value:
-                        index = self.ds_model.rows.index(ds)
-
-                        self.removeItem(item.plots(
-                                old_parameter['parameters'], index))
-                        self.addItem(item.plots(
-                                self.current_parameter['parameters'], index))
-
-        self.setLabel("left",
-                      self.current_parameter['name'],
-                      self.current_parameter['unit'])
-
-
-class LocationTimeseriesTable(QTableView):
-
-    hoverExitRow = pyqtSignal(int)
-    hoverExitAllRows = pyqtSignal()  # exit the whole widget
-    hoverEnterRow = pyqtSignal(int, str)
-
-    def __init__(self, parent=None):
-        super(LocationTimeseriesTable, self).__init__(parent)
-        self.setStyleSheet("QTreeView::item:hover{background-color:#FFFF00;}")
-        self.setMouseTracking(True)
-        self.model = None
-
-        self._last_hovered_row = None
-        self.viewport().installEventFilter(self)
-
-    def on_close(self):
-        """
-        unloading widget and remove all required stuff
-        :return:
-        """
-        self.viewport().removeEventFilter(self)
-
-    def closeEvent(self, event):
-        """
-        overwrite of QDockWidget class to emit signal
-        :param event: QEvent
-        """
-        self.on_close()
-        event.accept()
-
-    def eventFilter(self, widget, event):
-        if widget is self.viewport():
-
-            if event.type() == QEvent.MouseMove:
-                row = self.indexAt(event.pos()).row()
-                if row == 0 and self.model and row > self.model.rowCount():
-                    row = None
-
-            elif event.type() == QEvent.Leave:
-                row = None
-                self.hoverExitAllRows.emit()
-            else:
-                row = self._last_hovered_row
-
-            if row != self._last_hovered_row:
-                if self._last_hovered_row is not None:
-                    try:
-                        self.hover_exit(self._last_hovered_row)
-                    except IndexError:
-                        log("Hover row index %s out of range" %
-                            self._last_hovered_row, level='WARNING')
-                    # self.hoverExitRow.emit(self._last_hovered_row)
-                # self.hoverEnterRow.emit(row)
-                if row is not None:
-                    try:
-                        self.hover_enter(row)
-                    except IndexError:
-                        log("Hover row index %s out of range" % row,
-                            level='WARNING')
-                self._last_hovered_row = row
-                pass
-        return QTableView.eventFilter(self, widget, event)
-
-    def hover_exit(self, row_nr):
-        if row_nr >= 0:
-            item = self.model.rows[row_nr]
-            item.hover.value = False
-
-    def hover_enter(self, row_nr):
-        if row_nr >= 0:
-            item = self.model.rows[row_nr]
-            obj_id = item.object_id.value
-            obj_type = item.object_type.value
-            self.hoverEnterRow.emit(obj_id, obj_type)
-            item.hover.value = True
-
-    def setModel(self, model):
-        super(LocationTimeseriesTable, self).setModel(model)
-
-        self.model = model
-
-        self.resizeColumnsToContents()
-        for col_nr in range(0, model.columnCount()):
-            width = model.columns[col_nr].column_width
-            if width:
-                self.setColumnWidth(col_nr, width)
-            if not model.columns[col_nr].show:
-                self.setColumnHidden(col_nr, True)
-
-class GraphWidget(QWidget):
-
-    def __init__(self, parent=None, ts_datasource=None,
-                 parameter_config=[], name="", geometry_type=QGis.WKBPoint):
-        super(GraphWidget, self).__init__(parent)
-
-        self.name = name
-        self.parameters = dict([(p['name'], p) for p in parameter_config])
-        self.ts_datasource = ts_datasource
-        self.parent = parent
-        self.geometry_type = geometry_type
-
-        self.setup_ui()
-
-        self.model = LocationTimeseriesModel(datasource=self.ts_datasource)
-        self.graph_plot.set_location_model(self.model)
-        self.graph_plot.set_ds_model(self.ts_datasource)
-        self.location_timeseries_table.setModel(self.model)
-
-        # init parameter selection
-        for pc in self.parameters.keys():
-            self.parameter_combo_box.addItem(pc)
-        self.parameter_combo_box.setCurrentIndex(1)
-        self.current_parameter = \
-                self.parameters[self.parameter_combo_box.currentText()]
-        self.graph_plot.set_parameter(self.current_parameter)
-
-        # set listeners
-        self.parameter_combo_box.currentIndexChanged.connect(
-                self.parameter_change)
-        self.remove_timeseries_button.clicked.connect(self.remove_objects_table)
-
-        if self.geometry_type == QGis.WKBPoint:
-            self.marker = QgsVertexMarker(self.parent.iface.mapCanvas())
-        else:
-            self.marker = QgsRubberBand(self.parent.iface.mapCanvas())
-            self.marker.setColor(Qt.red)
-            self.marker.setWidth(2)
-
-        self.transform = QgsCoordinateTransform(
-                QgsCoordinateReferenceSystem(4326),
-                self.parent.iface.mapCanvas().mapRenderer().destinationCrs())
-
-    def on_close(self):
-        """
-        unloading widget and remove all required stuff
-        :return:
-        """
-        self.parameter_combo_box.currentIndexChanged.disconnect(
-                self.parameter_change)
-        self.remove_timeseries_button.clicked.disconnect(
-                self.remove_objects_table)
-
-    def closeEvent(self, event):
-        """
-        overwrite of QDockWidget class to emit signal
-        :param event: QEvent
-        """
-        self.on_close()
-        event.accept()
-
-    def highlight_feature(self, obj_id, obj_type):
-
-        pass
-        # todo: selection generated errors and crash of Qgis. Implement method
-        # with QgsRubberband and/ or QgsVertexMarker
-
-        layers = self.parent.iface.mapCanvas().layers()
-        for lyr in layers:
-            # Clear other layers
-            # lyr.removeSelection()
-            if lyr.name() == obj_type:
-                # query layer for object
-                request = QgsFeatureRequest()
-                request.setFilterFid(obj_id)
-                features = lyr.getFeatures(request)
-                for feature in features:
-                    if self.geometry_type == QGis.WKBPoint:
-                        geom = feature.geometry()
-                        geom.transform(self.transform)
-                        self.marker.setCenter(geom.asPoint())
-                        self.marker.setVisible(True)
-                    else:
-                        self.marker.setToGeometry(feature.geometry(), lyr)
-
-    def unhighlight_all_features(self):
-        """Remove the highlights from all layers"""
-
-        if self.geometry_type == QGis.WKBPoint:
-            self.marker.setVisible(False)
-        else:
-            self.marker.reset()
-        pass
-        # todo: selection generated errors and crash of Qgis. Implement method
-        # with QgsRubberband and/ or QgsVertexMarker
-
-    def setup_ui(self):
-        """
-        Create Qt widgets and elements
-        """
-
-        self.setObjectName(self.name)
-
-        self.hLayout = QHBoxLayout(self)
-        self.hLayout.setObjectName("hLayout")
-
-        # add graphplot
-        self.graph_plot = GraphPlot(self)
-        sizePolicy = QSizePolicy(QSizePolicy.Expanding, QSizePolicy.Expanding)
-        sizePolicy.setHorizontalStretch(1)
-        sizePolicy.setVerticalStretch(1)
-        sizePolicy.setHeightForWidth(
-                self.graph_plot.sizePolicy().hasHeightForWidth())
-        self.graph_plot.setSizePolicy(sizePolicy)
-        self.graph_plot.setMinimumSize(QSize(250, 250))
-        self.hLayout.addWidget(self.graph_plot)
-
-        # add layout for timeseries table and other controls
-        self.vLayoutTable = QVBoxLayout(self)
-        self.hLayout.addLayout(self.vLayoutTable)
-
-        # add combobox for parameter selection
-        self.parameter_combo_box = QComboBox(self)
-        self.vLayoutTable.addWidget(self.parameter_combo_box)
-
-        # add timeseries table
-        self.location_timeseries_table = LocationTimeseriesTable(self)
-        self.location_timeseries_table.hoverEnterRow.connect(
-            self.highlight_feature)
-        self.location_timeseries_table.hoverExitAllRows.connect(
-            self.unhighlight_all_features)
-        sizePolicy = QSizePolicy(QSizePolicy.Fixed, QSizePolicy.Expanding)
-        sizePolicy.setHorizontalStretch(0)
-        sizePolicy.setVerticalStretch(0)
-        sizePolicy.setHeightForWidth(
-                self.location_timeseries_table.sizePolicy().hasHeightForWidth())
-        self.location_timeseries_table.setSizePolicy(sizePolicy)
-        self.location_timeseries_table.setMinimumSize(QSize(250, 0))
-        self.vLayoutTable.addWidget(self.location_timeseries_table)
-
-        # add buttons below table
-        self.hLayoutButtons = QHBoxLayout(self)
-        self.vLayoutTable.addLayout(self.hLayoutButtons)
-
-        self.remove_timeseries_button = QPushButton(self)
-        sizePolicy = QSizePolicy(QSizePolicy.Fixed, QSizePolicy.Fixed)
-        sizePolicy.setHorizontalStretch(0)
-        sizePolicy.setVerticalStretch(0)
-        sizePolicy.setHeightForWidth(
-                self.remove_timeseries_button.sizePolicy().hasHeightForWidth())
-        self.remove_timeseries_button.setSizePolicy(sizePolicy)
-        self.remove_timeseries_button.setObjectName("remove_timeseries_button")
-        self.hLayoutButtons.addWidget(self.remove_timeseries_button)
-        self.hLayoutButtons.addItem(
-                QSpacerItem(40, 20, QSizePolicy.Expanding, QSizePolicy.Minimum))
-
-        self.retranslateUi()
-
-    def retranslateUi(self):
-        """
-        set translated widget text
-        """
-        self.remove_timeseries_button.setText(
-                _translate("DockWidget", "Verwijder", None))
-
-    def parameter_change(self, nr):
-        """
-        set current selected parameter and trigger refresh of graphs
-        :param nr: nr of selected option of combobox
-        :return:
-        """
-        self.current_parameter = \
-                self.parameters[self.parameter_combo_box.currentText()]
-        self.graph_plot.set_parameter(self.current_parameter)
-
-    def add_objects(self, layer, features):
-        """
-
-        :param layer: layer of features
-        :param features: Qgis layer features to be added
-        :return: boolean: new objects are added
-        """
-
-        # Get the active database as URI, connInfo is something like:
-        # u"dbname='/home/jackieleng/git/threedi-turtle/var/models/
-        # DS_152_1D_totaal_bergingsbak/results/
-        # DS_152_1D_totaal_bergingsbak_result.sqlite'"
-        connInfo = QgsDataSourceURI(
-            layer.dataProvider().dataSourceUri()).connectionInfo()
-        try:
-            filename = connInfo.split("'")[1]
-        except IndexError:
-            filename = 'nofilename'
-
-        # get attribute information from selected layers
-        items = []
-        existing_items = ["%s_%s" % (item.object_type.value,
-                                   str(item.object_id.value))
-                for item in self.model.rows]
-        for feature in features:
-            fid = feature.id()
-
-            try:
-                object_name = feature['display_name']
-            except KeyError:
-                # TODO: need a more generic way, i.e., this needs to be fixed
-                # in the views themselved:
-                log("Guessing the object_name now because it's a v2 model",
-                    level='WARNING')
-                try:
-                    object_name = feature[2]
-                except KeyError:
-                    log("It's probably a memory layer, but putting a dummy "
-                        "name just for safety.")
-                    object_name = 'dummy'
-
-            # check if object not already exist
-            if (layer.name() + '_' + str(fid)) not in existing_items:
-                item = {
-                    'object_type': layer.name(),
-                    'object_id': fid,
-                    'object_name': object_name,
-                    'file_path': filename
-                }
-                items.append(item)
-
-        if len(items) > 20:
-            msg = "%i nieuwe objecten zijn geselecteerd. Toevoegen aan de " \
-                  "grafiek kan enkele tijd duren. Wilt u doorgaan?" % len(items)
-            reply = QMessageBox.question(self, 'Objecten toevoegen',
-                     msg, QMessageBox.Yes, QMessageBox.No)
-
-            if reply == QMessageBox.No:
-                return False
-
-        self.model.insertRows(items)
-        msg = "%i nieuwe objecten toegevoegd aan grafiek " % len(items)
-        skipped_items = len(features) - len(items)
-        if skipped_items > 0:
-            msg += "(%i al aanwezige objecten overgeslagen)" % skipped_items
-
-        statusbar_message(msg)
-        return True
-
-    def remove_objects_table(self):
-        """
-        removes selected objects from table
-        :return:
-        """
-        selection_model = self.location_timeseries_table.selectionModel()
-        #get unique rows in selected fields
-        rows = set([index.row() for index in selection_model.selectedIndexes()])
-        for row in reversed(sorted(rows)):
-            self.model.removeRows(row, 1)
-
-
-class GraphDockWidget(QDockWidget):
-    """Main Dock Widget for showing 3di results in Graphs"""
-
-    closingWidget = pyqtSignal(int)
-
-    def __init__(self, iface, parent_widget=None,
-                 parent_class=None, nr=0, ts_datasource=None):
-        """Constructor"""
-        super(GraphDockWidget, self).__init__(parent_widget)
-
-        self.iface = iface
-        self.parent_class = parent_class
-        self.nr = nr
-        self.ts_datasource = ts_datasource
-
-        self.setup_ui(self)
-
-        # add listeners
-        self.addSelectedObjectButton.clicked.connect(self.add_objects)
-        # init current layer state and add listener
-        self.selected_layer_changed(self.iface.mapCanvas().currentLayer)
-        self.iface.currentLayerChanged.connect(self.selected_layer_changed)
-
-        if self.ts_datasource.rowCount() > 0:
-            # TODO: just taking the first datasource, not sure if correct:
-            nc_datasource = self.ts_datasource.rows[0].datasource()
-            available_subgrid_vars = nc_datasource.available_subgrid_map_vars
-            available_agg_vars = nc_datasource.available_aggregation_vars
-            if not available_agg_vars:
-                messagebar_message(
-                    "Warning", "No aggregation netCDF was found.", level=1,
-                    duration=2)
-            parameter_config = generate_parameter_config(
-                available_subgrid_vars, available_agg_vars)
-
-        # add graph widgets
-        self.q_graph_widget = GraphWidget(self, self.ts_datasource,
-                                          parameter_config['q'], "Q graph",
-                                          QGis.WKBLineString)
-        self.h_graph_widget = GraphWidget(self, self.ts_datasource,
-                                          parameter_config['h'], "H graph",
-                                          QGis.WKBPoint)
-        self.graphTabWidget.addTab(self.q_graph_widget,
-                                   self.q_graph_widget.name)
-        self.graphTabWidget.addTab(self.h_graph_widget,
-                                   self.h_graph_widget.name)
-
-    def on_close(self):
-        """
-        unloading widget and remove all required stuff
-        :return:
-        """
-        self.addSelectedObjectButton.clicked.disconnect(self.add_objects)
-        self.iface.currentLayerChanged.disconnect(self.selected_layer_changed)
-
-        #self.q_graph_widget.close()
-        #self.h_graph_widget.close()
-
-    def closeEvent(self, event):
-        """
-        overwrite of QDockWidget class to emit signal
-        :param event: QEvent
-        """
-        self.on_close()
-        self.closingWidget.emit(self.nr)
-        event.accept()
-
-    def selected_layer_changed(self, active_layer):
-
-        tdi_layer = False
-
-        #get active layer from canvas, otherwise .dataProvider doesn't work
-        canvas = self.iface.mapCanvas()
-        current_layer = canvas.currentLayer()
-
-        if current_layer:
-            provider = current_layer.dataProvider()
-            valid_object_type = normalized_object_type(current_layer.name())
-
-            if provider.name() in VALID_PROVIDERS and valid_object_type:
-                tdi_layer = True
-            elif current_layer.name() in ('flowlines', 'nodes'):
-                tdi_layer = True
-
-        #activate button if 3di layers found
-        self.addSelectedObjectButton.setEnabled(tdi_layer)
-
-    def add_objects(self):
-        canvas = self.iface.mapCanvas()
-        current_layer = canvas.currentLayer()
-        if not current_layer:
-            #todo: feedback select layer first
-            return
-
-        provider = current_layer.dataProvider()
-        if provider.name() not in VALID_PROVIDERS:
-            return
-
-        if current_layer.name() not in layer_qh_type_mapping.keys():
-            if current_layer.name() not in ('flowlines', 'nodes'):
-                #todo: feedback layer not supported
-                return
-
-        selected_features = current_layer.selectedFeatures()
-
-        if current_layer.name() ==  'flowlines':
-            self.q_graph_widget.add_objects(current_layer, selected_features)
-            self.graphTabWidget.setCurrentIndex(
-                    self.graphTabWidget.indexOf(self.q_graph_widget))
-            return
-        elif current_layer.name() ==  'nodes':
-            self.h_graph_widget.add_objects(current_layer, selected_features)
-            self.graphTabWidget.setCurrentIndex(
-                self.graphTabWidget.indexOf(self.h_graph_widget))
-            return
-
-        if layer_qh_type_mapping[current_layer.name()] == 'q':
-            self.q_graph_widget.add_objects(current_layer, selected_features)
-            self.graphTabWidget.setCurrentIndex(
-                    self.graphTabWidget.indexOf(self.q_graph_widget))
-        else:
-            self.h_graph_widget.add_objects(current_layer, selected_features)
-            self.graphTabWidget.setCurrentIndex(
-                    self.graphTabWidget.indexOf(self.h_graph_widget))
-
-    def setup_ui(self, dock_widget):
-        """
-        initiate main Qt building blocks of interface
-        :param dock_widget: QDockWidget instance
-        """
-
-        dock_widget.setObjectName("dock_widget")
-        dock_widget.setAttribute(Qt.WA_DeleteOnClose)
-
-        self.dockWidgetContent = QWidget(self)
-        self.dockWidgetContent.setObjectName("dockWidgetContent")
-
-        self.mainVLayout = QVBoxLayout(self.dockWidgetContent)
-        self.dockWidgetContent.setLayout(self.mainVLayout)
-
-        # add button to add objects to graphs
-        self.buttonBarHLayout = QHBoxLayout(self)
-        self.addSelectedObjectButton = QPushButton(self.dockWidgetContent)
-        self.addSelectedObjectButton.setObjectName("addSelectedObjectButton")
-        self.buttonBarHLayout.addWidget(self.addSelectedObjectButton)
-        spacerItem = QSpacerItem(40, 20, QSizePolicy.Expanding,
-                                 QSizePolicy.Minimum)
-        self.buttonBarHLayout.addItem(spacerItem)
-        self.mainVLayout.addItem(self.buttonBarHLayout)
-
-        # add tabWidget for graphWidgets
-        self.graphTabWidget = QTabWidget(self.dockWidgetContent)
-        sizePolicy = QSizePolicy(QSizePolicy.Expanding, QSizePolicy.Expanding)
-        sizePolicy.setHorizontalStretch(6)
-        sizePolicy.setVerticalStretch(0)
-        sizePolicy.setHeightForWidth(
-                self.graphTabWidget.sizePolicy().hasHeightForWidth())
-        self.graphTabWidget.setSizePolicy(sizePolicy)
-        self.graphTabWidget.setObjectName("graphTabWidget")
-        self.mainVLayout.addWidget(self.graphTabWidget)
-
-        # add dockwidget
-        dock_widget.setWidget(self.dockWidgetContent)
-        self.retranslate_ui(dock_widget)
-        QMetaObject.connectSlotsByName(dock_widget)
-
-    def retranslate_ui(self, DockWidget):
-        DockWidget.setWindowTitle(_translate(
-            "DockWidget", "3di resultaat grafieken %i" % self.nr, None))
-        self.addSelectedObjectButton.setText(_translate(
-            "DockWidget", "Voeg toe", None))
+# -*- coding: utf-8 -*-
+import pyqtgraph as pg
+from PyQt4.QtCore import Qt, QSize, QEvent, pyqtSignal, QMetaObject
+from PyQt4.QtGui import (
+    QTableView, QWidget, QVBoxLayout, QHBoxLayout,
+    QSizePolicy, QPushButton, QSpacerItem, QApplication, QTabWidget,
+    QDockWidget, QComboBox, QMessageBox)
+
+import pyqtgraph as pg
+from qgis.core import (QgsDataSourceURI, QgsFeatureRequest, QGis,
+                       QgsCoordinateTransform, QgsCoordinateReferenceSystem)
+from qgis.gui import (QgsVertexMarker, QgsRubberBand)
+
+from ..datasource.netcdf import (
+    layer_qh_type_mapping, normalized_object_type)
+from ..models.graph import LocationTimeseriesModel
+from ..utils.user_messages import log, statusbar_message, messagebar_message
+from ..datasource.netcdf import (
+    SUBGRID_MAP_VARIABLES, Q_TYPES, H_TYPES, AGGREGATION_VARIABLES,
+    )
+from ..datasource.netcdf import (
+    CUMULATIVE_AGGREGATION_UNITS)
+
+
+# GraphDockWidget labels related parameters.
+parameter_config = {
+    'q': [{'name': 'Debiet', 'unit': 'm3/s', 'parameters': ['q']},
+          {'name': 'Snelheid', 'unit': 'm/s', 'parameters': ['u1']},
+          {'name': 'Debiet interflow', 'unit': 'm3/s', 'parameters': ['qp']},
+          {'name': 'Snelheid interflow', 'unit': 'm/s', 'parameters': ['up1']}
+          ],
+    'h': [{'name': 'Waterstand', 'unit': 'mNAP', 'parameters': ['s1']},
+          {'name': 'Volume', 'unit': 'm3', 'parameters': ['vol']}
+          ]
+}
+
+
+def generate_parameter_config(subgrid_map_vars, agg_vars):
+    """Dynamically create the parameter config.
+
+    Args:
+        subgrid_map_vars: available vars from subgrid_map.nc
+        agg_vars: available vars from aggregation netCDF
+    """
+    subgrid_map_vars_mapping = {
+        var: (lbl, unit) for (var, lbl, unit) in SUBGRID_MAP_VARIABLES}
+    agg_vars_mapping = {
+        var: (lbl, unit) for (var, lbl, unit) in AGGREGATION_VARIABLES}
+    config = {'q': [], 'h': []}
+
+    verbose_agg_method = {
+        'min': 'minimum',
+        'max': 'maximum',
+        'cum': 'cumulative',
+        'avg': 'average',
+        }
+
+    for varname in subgrid_map_vars:
+        varinfo = subgrid_map_vars_mapping[varname]
+        d = {'name': varinfo[0].capitalize(), 'unit': varinfo[1],
+             'parameters': [varname]}
+        if varname in Q_TYPES:
+            config['q'].append(d)
+        elif varname in H_TYPES:
+            config['h'].append(d)
+
+    for aggvarname in agg_vars:
+        _varname, _agg_method = aggvarname.rsplit('_', 1)  # maxsplit = 1
+        varinfo = agg_vars_mapping[_varname]
+        agg_method = verbose_agg_method[_agg_method]
+
+        # Adjust the unit for cumulative method
+        if _agg_method == 'cum':
+            unit = CUMULATIVE_AGGREGATION_UNITS[_varname]
+        else:
+            unit = varinfo[1]
+
+        d = {'name': '%s %s' % (agg_method.capitalize(), varinfo[0]),
+             'unit': unit, 'parameters': [aggvarname]}
+        if _varname in Q_TYPES:
+            config['q'].append(d)
+        elif _varname in H_TYPES:
+            config['h'].append(d)
+    return config
+
+
+pg.setConfigOption('background', 'w')
+pg.setConfigOption('foreground', 'k')
+
+# Layer providers that we can use for the graph
+VALID_PROVIDERS = ['spatialite', 'memory']
+
+
+try:
+    _encoding = QApplication.UnicodeUTF8
+
+    def _translate(context, text, disambig):
+        return QApplication.translate(context, text, disambig, _encoding)
+except AttributeError:
+    def _translate(context, text, disambig):
+        return QApplication.translate(context, text, disambig)
+
+
+class GraphPlot(pg.PlotWidget):
+    """Graph element"""
+
+    def __init__(self, parent=None):
+        """
+
+        :param parent: Qt parent widget
+        """
+
+        super(GraphPlot, self).__init__(parent)
+
+        self.showGrid(True, True, 0.5)
+        self.setLabel("bottom", "Tijd", "s")
+
+        self.current_parameter = None
+        self.location_model = None
+        self.datasource_model = None
+
+    def on_close(self):
+        """
+        unloading widget and remove all required stuff
+        :return:
+        """
+        if self.location_model:
+            self.location_model.dataChanged.disconnect(
+                                            self.location_data_changed)
+            self.location_model.rowsInserted.disconnect(
+                                            self.on_insert_locations)
+            self.location_model.rowsAboutToBeRemoved.disconnect(
+                                            self.on_remove_locations)
+            self.location_model = None
+
+        if self.ds_model:
+            self.ds_model.dataChanged.disconnect(self.ds_data_changed)
+            self.ds_model.rowsInserted.disconnect(self.on_insert_ds)
+            self.ds_model.rowsAboutToBeRemoved.disconnect(self.on_remove_ds)
+            self.ds_model = None
+
+    def closeEvent(self, event):
+        """
+        overwrite of QDockWidget class to emit signal
+        :param event: QEvent
+        """
+        self.on_close()
+        event.accept()
+
+    def set_location_model(self, model):
+
+        self.location_model = model
+        self.location_model.dataChanged.connect(self.location_data_changed)
+        self.location_model.rowsInserted.connect(self.on_insert_locations)
+        self.location_model.rowsAboutToBeRemoved.connect(
+                self.on_remove_locations)
+
+    def set_ds_model(self, model):
+
+        self.ds_model = model
+        self.ds_model.dataChanged.connect(self.ds_data_changed)
+        self.ds_model.rowsInserted.connect(self.on_insert_ds)
+        self.ds_model.rowsAboutToBeRemoved.connect(self.on_remove_ds)
+
+    def on_insert_ds(self, parent, start, end):
+        """
+        add list of items to graph. based on Qt addRows model trigger
+        :param parent: parent of event (Qt parameter)
+        :param start: first row nr
+        :param end: last row nr
+        """
+        for i in range(start, end+1):
+            ds = self.ds_model.rows[i]
+            if ds.active.value:
+                for item in self.location_model.rows:
+                    if item.active.value:
+                        self.addItem(item.plots(
+                                self.current_parameter['parameters'], i))
+
+    def on_remove_ds(self, index, start, end):
+        """
+        remove items from graph. based on Qt model removeRows
+        trigger
+        :param index: Qt Index (not used)
+        :param start: first row nr
+        :param end: last row nr
+        """
+        for i in range(start, end+1):
+            ds = self.ds_model.rows[i]
+            if ds.active.value:
+                for item in self.location_model.rows:
+                    if item.active.value:
+                        self.removeItem(item.plots(
+                                self.current_parameter['parameters'], i))
+
+    def ds_data_changed(self, index):
+        """
+        change graphs based on changes in locations. based on Qt
+        data change trigger
+        :param index: index of changed field
+        """
+        if self.ds_model.columns[index.column()].name == 'active':
+
+            for i in range(0, len(self.location_model.rows)):
+                if self.location_model.rows[i].active.value:
+                    if self.ds_model.rows[index.row()].active.value:
+                        self.show_timeseries(i, index.row())
+                    else:
+                        self.hide_timeseries(i, index.row())
+
+    def on_insert_locations(self, parent, start, end):
+        """
+        add list of items to graph. based on Qt addRows model trigger
+        :param parent: parent of event (Qt parameter)
+        :param start: first row nr
+        :param end: last row nr
+        """
+        for i in range(start, end+1):
+            item = self.location_model.rows[i]
+            for ds in self.ds_model.rows:
+                if ds.active.value:
+                    index = self.ds_model.rows.index(ds)
+                    self.addItem(item.plots(
+                            self.current_parameter['parameters'], index))
+
+    def on_remove_locations(self, index, start, end):
+        """
+        remove items from graph. based on Qt model removeRows
+        trigger
+        :param index: Qt Index (not used)
+        :param start: first row nr
+        :param end: last row nr
+        """
+        for i in range(start, end+1):
+            item = self.location_model.rows[i]
+            if item.active.value:
+                for ds in self.ds_model.rows:
+                    if ds.active.value:
+                        index = self.ds_model.rows.index(ds)
+                        self.removeItem(item.plots(
+                                self.current_parameter['parameters'], index))
+
+    def location_data_changed(self, index):
+        """
+        change graphs based on changes in locations
+        :param index: index of changed field
+        """
+        if self.location_model.columns[index.column()].name == 'active':
+
+            for i in range(0, len(self.ds_model.rows)):
+                if self.ds_model.rows[i].active.value:
+                    if self.location_model.rows[index.row()].active.value:
+                        self.show_timeseries(index.row(), i)
+                    else:
+                        self.hide_timeseries(index.row(), i)
+
+        elif self.location_model.columns[index.column()].name == 'hover':
+            item = self.location_model.rows[index.row()]
+            if item.hover.value:
+                for ds in self.ds_model.rows:
+                    if ds.active.value:
+                        index = self.ds_model.rows.index(ds)
+                        item.plots(self.current_parameter['parameters'],
+                                   index).setPen(color=item.color.qvalue,
+                                                 width=5,
+                                                 style=ds.pattern.value)
+            else:
+                for ds in self.ds_model.rows:
+                    if ds.active.value:
+                        index = self.ds_model.rows.index(ds)
+                        item.plots(self.current_parameter['parameters'],
+                                   index).setPen(color=item.color.qvalue,
+                                                 width=2,
+                                                 style=ds.pattern.value)
+
+    def hide_timeseries(self, location_nr, ds_nr):
+        """
+        hide timeseries of location in graph
+        :param row_nr: integer, row number of location
+        """
+
+        plot = self.location_model.rows[location_nr].plots(
+                    self.current_parameter['parameters'], ds_nr)
+        self.removeItem(plot)
+
+    def show_timeseries(self, location_nr, ds_nr):
+        """
+        show timeseries of location in graph
+        :param row_nr: integer, row number of location
+        """
+
+        plot = self.location_model.rows[location_nr].plots(
+                self.current_parameter['parameters'], ds_nr)
+        self.addItem(plot)
+
+    def set_parameter(self, parameter):
+        """
+        on selection of parameter (in combobox), change timeseries in graphs
+        :param parameter: parameter indentification string
+        """
+
+        if self.current_parameter == parameter:
+            return
+
+        old_parameter = self.current_parameter
+        self.current_parameter = parameter
+
+        for item in self.location_model.rows:
+            if item.active.value:
+                for ds in self.ds_model.rows:
+                    if ds.active.value:
+                        index = self.ds_model.rows.index(ds)
+
+                        self.removeItem(item.plots(
+                                old_parameter['parameters'], index))
+                        self.addItem(item.plots(
+                                self.current_parameter['parameters'], index))
+
+        self.setLabel("left",
+                      self.current_parameter['name'],
+                      self.current_parameter['unit'])
+
+
+class LocationTimeseriesTable(QTableView):
+
+    hoverExitRow = pyqtSignal(int)
+    hoverExitAllRows = pyqtSignal()  # exit the whole widget
+    hoverEnterRow = pyqtSignal(int, str)
+
+    def __init__(self, parent=None):
+        super(LocationTimeseriesTable, self).__init__(parent)
+        self.setStyleSheet("QTreeView::item:hover{background-color:#FFFF00;}")
+        self.setMouseTracking(True)
+        self.model = None
+
+        self._last_hovered_row = None
+        self.viewport().installEventFilter(self)
+
+    def on_close(self):
+        """
+        unloading widget and remove all required stuff
+        :return:
+        """
+        self.viewport().removeEventFilter(self)
+
+    def closeEvent(self, event):
+        """
+        overwrite of QDockWidget class to emit signal
+        :param event: QEvent
+        """
+        self.on_close()
+        event.accept()
+
+    def eventFilter(self, widget, event):
+        if widget is self.viewport():
+
+            if event.type() == QEvent.MouseMove:
+                row = self.indexAt(event.pos()).row()
+                if row == 0 and self.model and row > self.model.rowCount():
+                    row = None
+
+            elif event.type() == QEvent.Leave:
+                row = None
+                self.hoverExitAllRows.emit()
+            else:
+                row = self._last_hovered_row
+
+            if row != self._last_hovered_row:
+                if self._last_hovered_row is not None:
+                    try:
+                        self.hover_exit(self._last_hovered_row)
+                    except IndexError:
+                        log("Hover row index %s out of range" %
+                            self._last_hovered_row, level='WARNING')
+                    # self.hoverExitRow.emit(self._last_hovered_row)
+                # self.hoverEnterRow.emit(row)
+                if row is not None:
+                    try:
+                        self.hover_enter(row)
+                    except IndexError:
+                        log("Hover row index %s out of range" % row,
+                            level='WARNING')
+                self._last_hovered_row = row
+                pass
+        return QTableView.eventFilter(self, widget, event)
+
+    def hover_exit(self, row_nr):
+        if row_nr >= 0:
+            item = self.model.rows[row_nr]
+            item.hover.value = False
+
+    def hover_enter(self, row_nr):
+        if row_nr >= 0:
+            item = self.model.rows[row_nr]
+            obj_id = item.object_id.value
+            obj_type = item.object_type.value
+            self.hoverEnterRow.emit(obj_id, obj_type)
+            item.hover.value = True
+
+    def setModel(self, model):
+        super(LocationTimeseriesTable, self).setModel(model)
+
+        self.model = model
+
+        self.resizeColumnsToContents()
+        for col_nr in range(0, model.columnCount()):
+            width = model.columns[col_nr].column_width
+            if width:
+                self.setColumnWidth(col_nr, width)
+            if not model.columns[col_nr].show:
+                self.setColumnHidden(col_nr, True)
+
+class GraphWidget(QWidget):
+
+    def __init__(self, parent=None, ts_datasource=None,
+                 parameter_config=[], name="", geometry_type=QGis.WKBPoint):
+        super(GraphWidget, self).__init__(parent)
+
+        self.name = name
+        self.parameters = dict([(p['name'], p) for p in parameter_config])
+        self.ts_datasource = ts_datasource
+        self.parent = parent
+        self.geometry_type = geometry_type
+
+        self.setup_ui()
+
+        self.model = LocationTimeseriesModel(datasource=self.ts_datasource)
+        self.graph_plot.set_location_model(self.model)
+        self.graph_plot.set_ds_model(self.ts_datasource)
+        self.location_timeseries_table.setModel(self.model)
+
+        # init parameter selection
+        for pc in self.parameters.keys():
+            self.parameter_combo_box.addItem(pc)
+        self.parameter_combo_box.setCurrentIndex(1)
+        self.current_parameter = \
+                self.parameters[self.parameter_combo_box.currentText()]
+        self.graph_plot.set_parameter(self.current_parameter)
+
+        # set listeners
+        self.parameter_combo_box.currentIndexChanged.connect(
+                self.parameter_change)
+        self.remove_timeseries_button.clicked.connect(self.remove_objects_table)
+
+        if self.geometry_type == QGis.WKBPoint:
+            self.marker = QgsVertexMarker(self.parent.iface.mapCanvas())
+        else:
+            self.marker = QgsRubberBand(self.parent.iface.mapCanvas())
+            self.marker.setColor(Qt.red)
+            self.marker.setWidth(2)
+
+        self.transform = QgsCoordinateTransform(
+                QgsCoordinateReferenceSystem(4326),
+                self.parent.iface.mapCanvas().mapRenderer().destinationCrs())
+
+    def on_close(self):
+        """
+        unloading widget and remove all required stuff
+        :return:
+        """
+        self.parameter_combo_box.currentIndexChanged.disconnect(
+                self.parameter_change)
+        self.remove_timeseries_button.clicked.disconnect(
+                self.remove_objects_table)
+
+    def closeEvent(self, event):
+        """
+        overwrite of QDockWidget class to emit signal
+        :param event: QEvent
+        """
+        self.on_close()
+        event.accept()
+
+    def highlight_feature(self, obj_id, obj_type):
+
+        pass
+        # todo: selection generated errors and crash of Qgis. Implement method
+        # with QgsRubberband and/ or QgsVertexMarker
+
+        layers = self.parent.iface.mapCanvas().layers()
+        for lyr in layers:
+            # Clear other layers
+            # lyr.removeSelection()
+            if lyr.name() == obj_type:
+                # query layer for object
+                request = QgsFeatureRequest()
+                request.setFilterFid(obj_id)
+                features = lyr.getFeatures(request)
+                for feature in features:
+                    if self.geometry_type == QGis.WKBPoint:
+                        geom = feature.geometry()
+                        geom.transform(self.transform)
+                        self.marker.setCenter(geom.asPoint())
+                        self.marker.setVisible(True)
+                    else:
+                        self.marker.setToGeometry(feature.geometry(), lyr)
+
+    def unhighlight_all_features(self):
+        """Remove the highlights from all layers"""
+
+        if self.geometry_type == QGis.WKBPoint:
+            self.marker.setVisible(False)
+        else:
+            self.marker.reset()
+        pass
+        # todo: selection generated errors and crash of Qgis. Implement method
+        # with QgsRubberband and/ or QgsVertexMarker
+
+    def setup_ui(self):
+        """
+        Create Qt widgets and elements
+        """
+
+        self.setObjectName(self.name)
+
+        self.hLayout = QHBoxLayout(self)
+        self.hLayout.setObjectName("hLayout")
+
+        # add graphplot
+        self.graph_plot = GraphPlot(self)
+        sizePolicy = QSizePolicy(QSizePolicy.Expanding, QSizePolicy.Expanding)
+        sizePolicy.setHorizontalStretch(1)
+        sizePolicy.setVerticalStretch(1)
+        sizePolicy.setHeightForWidth(
+                self.graph_plot.sizePolicy().hasHeightForWidth())
+        self.graph_plot.setSizePolicy(sizePolicy)
+        self.graph_plot.setMinimumSize(QSize(250, 250))
+        self.hLayout.addWidget(self.graph_plot)
+
+        # add layout for timeseries table and other controls
+        self.vLayoutTable = QVBoxLayout(self)
+        self.hLayout.addLayout(self.vLayoutTable)
+
+        # add combobox for parameter selection
+        self.parameter_combo_box = QComboBox(self)
+        self.vLayoutTable.addWidget(self.parameter_combo_box)
+
+        # add timeseries table
+        self.location_timeseries_table = LocationTimeseriesTable(self)
+        self.location_timeseries_table.hoverEnterRow.connect(
+            self.highlight_feature)
+        self.location_timeseries_table.hoverExitAllRows.connect(
+            self.unhighlight_all_features)
+        sizePolicy = QSizePolicy(QSizePolicy.Fixed, QSizePolicy.Expanding)
+        sizePolicy.setHorizontalStretch(0)
+        sizePolicy.setVerticalStretch(0)
+        sizePolicy.setHeightForWidth(
+                self.location_timeseries_table.sizePolicy().hasHeightForWidth())
+        self.location_timeseries_table.setSizePolicy(sizePolicy)
+        self.location_timeseries_table.setMinimumSize(QSize(250, 0))
+        self.vLayoutTable.addWidget(self.location_timeseries_table)
+
+        # add buttons below table
+        self.hLayoutButtons = QHBoxLayout(self)
+        self.vLayoutTable.addLayout(self.hLayoutButtons)
+
+        self.remove_timeseries_button = QPushButton(self)
+        sizePolicy = QSizePolicy(QSizePolicy.Fixed, QSizePolicy.Fixed)
+        sizePolicy.setHorizontalStretch(0)
+        sizePolicy.setVerticalStretch(0)
+        sizePolicy.setHeightForWidth(
+                self.remove_timeseries_button.sizePolicy().hasHeightForWidth())
+        self.remove_timeseries_button.setSizePolicy(sizePolicy)
+        self.remove_timeseries_button.setObjectName("remove_timeseries_button")
+        self.hLayoutButtons.addWidget(self.remove_timeseries_button)
+        self.hLayoutButtons.addItem(
+                QSpacerItem(40, 20, QSizePolicy.Expanding, QSizePolicy.Minimum))
+
+        self.retranslateUi()
+
+    def retranslateUi(self):
+        """
+        set translated widget text
+        """
+        self.remove_timeseries_button.setText(
+                _translate("DockWidget", "Verwijder", None))
+
+    def parameter_change(self, nr):
+        """
+        set current selected parameter and trigger refresh of graphs
+        :param nr: nr of selected option of combobox
+        :return:
+        """
+        self.current_parameter = \
+                self.parameters[self.parameter_combo_box.currentText()]
+        self.graph_plot.set_parameter(self.current_parameter)
+
+    def add_objects(self, layer, features):
+        """
+
+        :param layer: layer of features
+        :param features: Qgis layer features to be added
+        :return: boolean: new objects are added
+        """
+
+        # Get the active database as URI, connInfo is something like:
+        # u"dbname='/home/jackieleng/git/threedi-turtle/var/models/
+        # DS_152_1D_totaal_bergingsbak/results/
+        # DS_152_1D_totaal_bergingsbak_result.sqlite'"
+        connInfo = QgsDataSourceURI(
+            layer.dataProvider().dataSourceUri()).connectionInfo()
+        try:
+            filename = connInfo.split("'")[1]
+        except IndexError:
+            filename = 'nofilename'
+
+        # get attribute information from selected layers
+        items = []
+        existing_items = ["%s_%s" % (item.object_type.value,
+                                   str(item.object_id.value))
+                for item in self.model.rows]
+        for feature in features:
+            fid = feature.id()
+
+            try:
+                object_name = feature['display_name']
+            except KeyError:
+                # TODO: need a more generic way, i.e., this needs to be fixed
+                # in the views themselved:
+                log("Guessing the object_name now because it's a v2 model",
+                    level='WARNING')
+                try:
+                    object_name = feature[2]
+                except KeyError:
+                    log("It's probably a memory layer, but putting a dummy "
+                        "name just for safety.")
+                    object_name = 'dummy'
+
+            # check if object not already exist
+            if (layer.name() + '_' + str(fid)) not in existing_items:
+                item = {
+                    'object_type': layer.name(),
+                    'object_id': fid,
+                    'object_name': object_name,
+                    'file_path': filename
+                }
+                items.append(item)
+
+        if len(items) > 20:
+            msg = "%i nieuwe objecten zijn geselecteerd. Toevoegen aan de " \
+                  "grafiek kan enkele tijd duren. Wilt u doorgaan?" % len(items)
+            reply = QMessageBox.question(self, 'Objecten toevoegen',
+                     msg, QMessageBox.Yes, QMessageBox.No)
+
+            if reply == QMessageBox.No:
+                return False
+
+        self.model.insertRows(items)
+        msg = "%i nieuwe objecten toegevoegd aan grafiek " % len(items)
+        skipped_items = len(features) - len(items)
+        if skipped_items > 0:
+            msg += "(%i al aanwezige objecten overgeslagen)" % skipped_items
+
+        statusbar_message(msg)
+        return True
+
+    def remove_objects_table(self):
+        """
+        removes selected objects from table
+        :return:
+        """
+        selection_model = self.location_timeseries_table.selectionModel()
+        #get unique rows in selected fields
+        rows = set([index.row() for index in selection_model.selectedIndexes()])
+        for row in reversed(sorted(rows)):
+            self.model.removeRows(row, 1)
+
+
+class GraphDockWidget(QDockWidget):
+    """Main Dock Widget for showing 3di results in Graphs"""
+
+    closingWidget = pyqtSignal(int)
+
+    def __init__(self, iface, parent_widget=None,
+                 parent_class=None, nr=0, ts_datasource=None):
+        """Constructor"""
+        super(GraphDockWidget, self).__init__(parent_widget)
+
+        self.iface = iface
+        self.parent_class = parent_class
+        self.nr = nr
+        self.ts_datasource = ts_datasource
+
+        self.setup_ui(self)
+
+        # add listeners
+        self.addSelectedObjectButton.clicked.connect(self.add_objects)
+        # init current layer state and add listener
+        self.selected_layer_changed(self.iface.mapCanvas().currentLayer)
+        self.iface.currentLayerChanged.connect(self.selected_layer_changed)
+
+        if self.ts_datasource.rowCount() > 0:
+            # TODO: just taking the first datasource, not sure if correct:
+            nc_datasource = self.ts_datasource.rows[0].datasource()
+            available_subgrid_vars = nc_datasource.available_subgrid_map_vars
+            available_agg_vars = nc_datasource.available_aggregation_vars
+            if not available_agg_vars:
+                messagebar_message(
+                    "Warning", "No aggregation netCDF was found.", level=1,
+                    duration=2)
+            parameter_config = generate_parameter_config(
+                available_subgrid_vars, available_agg_vars)
+
+        # add graph widgets
+        self.q_graph_widget = GraphWidget(self, self.ts_datasource,
+                                          parameter_config['q'], "Q graph",
+                                          QGis.WKBLineString)
+        self.h_graph_widget = GraphWidget(self, self.ts_datasource,
+                                          parameter_config['h'], "H graph",
+                                          QGis.WKBPoint)
+        self.graphTabWidget.addTab(self.q_graph_widget,
+                                   self.q_graph_widget.name)
+        self.graphTabWidget.addTab(self.h_graph_widget,
+                                   self.h_graph_widget.name)
+
+    def on_close(self):
+        """
+        unloading widget and remove all required stuff
+        :return:
+        """
+        self.addSelectedObjectButton.clicked.disconnect(self.add_objects)
+        self.iface.currentLayerChanged.disconnect(self.selected_layer_changed)
+
+        #self.q_graph_widget.close()
+        #self.h_graph_widget.close()
+
+    def closeEvent(self, event):
+        """
+        overwrite of QDockWidget class to emit signal
+        :param event: QEvent
+        """
+        self.on_close()
+        self.closingWidget.emit(self.nr)
+        event.accept()
+
+    def selected_layer_changed(self, active_layer):
+
+        tdi_layer = False
+
+        #get active layer from canvas, otherwise .dataProvider doesn't work
+        canvas = self.iface.mapCanvas()
+        current_layer = canvas.currentLayer()
+
+        if current_layer:
+            provider = current_layer.dataProvider()
+            valid_object_type = normalized_object_type(current_layer.name())
+
+            if provider.name() in VALID_PROVIDERS and valid_object_type:
+                tdi_layer = True
+            elif current_layer.name() in ('flowlines', 'nodes'):
+                tdi_layer = True
+
+        #activate button if 3di layers found
+        self.addSelectedObjectButton.setEnabled(tdi_layer)
+
+    def add_objects(self):
+        canvas = self.iface.mapCanvas()
+        current_layer = canvas.currentLayer()
+        if not current_layer:
+            #todo: feedback select layer first
+            return
+
+        provider = current_layer.dataProvider()
+        if provider.name() not in VALID_PROVIDERS:
+            return
+
+        if current_layer.name() not in layer_qh_type_mapping.keys():
+            if current_layer.name() not in ('flowlines', 'nodes'):
+                #todo: feedback layer not supported
+                return
+
+        selected_features = current_layer.selectedFeatures()
+
+        if current_layer.name() ==  'flowlines':
+            self.q_graph_widget.add_objects(current_layer, selected_features)
+            self.graphTabWidget.setCurrentIndex(
+                    self.graphTabWidget.indexOf(self.q_graph_widget))
+            return
+        elif current_layer.name() ==  'nodes':
+            self.h_graph_widget.add_objects(current_layer, selected_features)
+            self.graphTabWidget.setCurrentIndex(
+                self.graphTabWidget.indexOf(self.h_graph_widget))
+            return
+
+        if layer_qh_type_mapping[current_layer.name()] == 'q':
+            self.q_graph_widget.add_objects(current_layer, selected_features)
+            self.graphTabWidget.setCurrentIndex(
+                    self.graphTabWidget.indexOf(self.q_graph_widget))
+        else:
+            self.h_graph_widget.add_objects(current_layer, selected_features)
+            self.graphTabWidget.setCurrentIndex(
+                    self.graphTabWidget.indexOf(self.h_graph_widget))
+
+    def setup_ui(self, dock_widget):
+        """
+        initiate main Qt building blocks of interface
+        :param dock_widget: QDockWidget instance
+        """
+
+        dock_widget.setObjectName("dock_widget")
+        dock_widget.setAttribute(Qt.WA_DeleteOnClose)
+
+        self.dockWidgetContent = QWidget(self)
+        self.dockWidgetContent.setObjectName("dockWidgetContent")
+
+        self.mainVLayout = QVBoxLayout(self.dockWidgetContent)
+        self.dockWidgetContent.setLayout(self.mainVLayout)
+
+        # add button to add objects to graphs
+        self.buttonBarHLayout = QHBoxLayout(self)
+        self.addSelectedObjectButton = QPushButton(self.dockWidgetContent)
+        self.addSelectedObjectButton.setObjectName("addSelectedObjectButton")
+        self.buttonBarHLayout.addWidget(self.addSelectedObjectButton)
+        spacerItem = QSpacerItem(40, 20, QSizePolicy.Expanding,
+                                 QSizePolicy.Minimum)
+        self.buttonBarHLayout.addItem(spacerItem)
+        self.mainVLayout.addItem(self.buttonBarHLayout)
+
+        # add tabWidget for graphWidgets
+        self.graphTabWidget = QTabWidget(self.dockWidgetContent)
+        sizePolicy = QSizePolicy(QSizePolicy.Expanding, QSizePolicy.Expanding)
+        sizePolicy.setHorizontalStretch(6)
+        sizePolicy.setVerticalStretch(0)
+        sizePolicy.setHeightForWidth(
+                self.graphTabWidget.sizePolicy().hasHeightForWidth())
+        self.graphTabWidget.setSizePolicy(sizePolicy)
+        self.graphTabWidget.setObjectName("graphTabWidget")
+        self.mainVLayout.addWidget(self.graphTabWidget)
+
+        # add dockwidget
+        dock_widget.setWidget(self.dockWidgetContent)
+        self.retranslate_ui(dock_widget)
+        QMetaObject.connectSlotsByName(dock_widget)
+
+    def retranslate_ui(self, DockWidget):
+        DockWidget.setWindowTitle(_translate(
+            "DockWidget", "3di resultaat grafieken %i" % self.nr, None))
+        self.addSelectedObjectButton.setText(_translate(
+            "DockWidget", "Voeg toe", None))