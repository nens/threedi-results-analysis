# -*- coding: utf-8 -*-
from ..datasource.netcdf import AGGREGATION_VARIABLES
from ..datasource.netcdf import CUMULATIVE_AGGREGATION_UNITS
from ..datasource.netcdf import H_TYPES
from ..datasource.netcdf import layer_qh_type_mapping
from ..datasource.netcdf import normalized_object_type
from ..datasource.netcdf import Q_TYPES
from ..datasource.netcdf import SUBGRID_MAP_VARIABLES
from ..models.graph import LocationTimeseriesModel
from ..utils.user_messages import messagebar_message
from ..utils.user_messages import statusbar_message
from qgis.core import QgsCoordinateReferenceSystem
from qgis.core import QgsCoordinateTransform
from qgis.core import QgsDataSourceUri
from qgis.core import QgsFeatureRequest
from qgis.core import QgsProject
from qgis.core import QgsWkbTypes
from qgis.gui import QgsRubberBand
from qgis.gui import QgsVertexMarker
from qgis.PyQt.QtCore import pyqtSignal
from qgis.PyQt.QtCore import QEvent
from qgis.PyQt.QtCore import QMetaObject
from qgis.PyQt.QtCore import QSize
from qgis.PyQt.QtCore import Qt
from qgis.PyQt.QtWidgets import QApplication
from qgis.PyQt.QtWidgets import QCheckBox
from qgis.PyQt.QtWidgets import QComboBox
from qgis.PyQt.QtWidgets import QDockWidget
from qgis.PyQt.QtWidgets import QHBoxLayout
from qgis.PyQt.QtWidgets import QMessageBox
from qgis.PyQt.QtWidgets import QPushButton
from qgis.PyQt.QtWidgets import QSizePolicy
from qgis.PyQt.QtWidgets import QSpacerItem
from qgis.PyQt.QtWidgets import QTableView
from qgis.PyQt.QtWidgets import QTabWidget
from qgis.PyQt.QtWidgets import QVBoxLayout
from qgis.PyQt.QtWidgets import QWidget

import logging
import pyqtgraph as pg

<<<<<<< HEAD
from qgis.PyQt.QtCore import Qt, QSize, QEvent, pyqtSignal, QMetaObject
from qgis.PyQt.QtWidgets import (
    QTableView,
    QWidget,
    QVBoxLayout,
    QHBoxLayout,
    QSizePolicy,
    QPushButton,
    QSpacerItem,
    QApplication,
    QTabWidget,
    QDockWidget,
    QComboBox,
    QMessageBox,
    QCheckBox,
)
from qgis.core import (
    QgsDataSourceUri,
    QgsFeatureRequest,
    QgsCoordinateTransform,
    QgsCoordinateReferenceSystem,
    QgsWkbTypes,
    QgsProject,
)
from qgis.gui import QgsVertexMarker, QgsRubberBand

from ..datasource.threedi_results import normalized_object_type
from ..datasource.result_constants import CUMULATIVE_AGGREGATION_UNITS, Q_TYPES, \
    H_TYPES, SUBGRID_MAP_VARIABLES, AGGREGATION_VARIABLES, \
    LAYER_QH_TYPE_MAPPING
from ..models.graph import LocationTimeseriesModel
from ..utils.user_messages import statusbar_message, messagebar_message
=======
>>>>>>> 9a50beb1

logger = logging.getLogger(__name__)


def parse_aggvarname(aggvarname):
    """Parse a combined agg var name.

    >>> parse_aggvarname('s1_max')
    ('s1', 'max')
    >>> parse_aggvarname('s1_cum_negative')
    ('s1', 'cum_negative')
    >>> parse_aggvarname('infiltration_rate_cum_positive')
    ('infiltration_rate', 'cum_positive')
    """
    # Aggregation methods unfortunately can contain underscores; for now only
    # these two cases are known.
    # TODO: improve this, e.g., make more generic, because extra cases will
    # need to be added later
    if aggvarname.endswith("cum_positive") or aggvarname.endswith("cum_negative"):
        varname, agg_method, sign = aggvarname.rsplit("_", 2)
        return varname, "_".join([agg_method, sign])

    # Works only for aggregation methods without underscores
    varname, agg_method = aggvarname.rsplit("_", 1)  # maxsplit = 1
    return varname, agg_method


def generate_parameter_config(subgrid_map_vars, agg_vars):
    """Dynamically create the parameter config.

    Args:
        subgrid_map_vars: available vars from subgrid_map.nc
        agg_vars: available vars from aggregation netCDF
    """
    subgrid_map_vars_mapping = {
        var: (lbl, unit) for (var, lbl, unit) in SUBGRID_MAP_VARIABLES
    }
    agg_vars_mapping = {var: (lbl, unit) for (var, lbl, unit) in AGGREGATION_VARIABLES}
    config = {"q": [], "h": []}

    verbose_agg_method = {
        "min": "minimum",
        "max": "maximum",
        "cum": "net cumulative",
        "avg": "average",
        "med": "median",
        "cum_positive": "positive cumulative",
        "cum_negative": "negative cumulative",
    }

    for varname in subgrid_map_vars:
        varinfo = subgrid_map_vars_mapping[varname]
        d = {"name": varinfo[0].capitalize(), "unit": varinfo[1], "parameters": varname}
        if varname in Q_TYPES:
            config["q"].append(d)
        elif varname in H_TYPES:
            config["h"].append(d)

    for aggvarname in agg_vars:
        _varname, _agg_method = parse_aggvarname(aggvarname)
        varinfo = agg_vars_mapping[_varname]

        try:
            agg_method_display_name = verbose_agg_method[_agg_method]
        except KeyError:
            logger.critical("Unknown agg method: %s" % _agg_method)
            agg_method_display_name = _agg_method

        # Adjust the unit for cumulative method
        if _agg_method.startswith("cum"):
            unit = CUMULATIVE_AGGREGATION_UNITS[_varname]
        else:
            unit = varinfo[1]

        d = {
            "name": "%s %s" % (agg_method_display_name.capitalize(), varinfo[0]),
            "unit": unit,
            "parameters": aggvarname,
        }
        if _varname in Q_TYPES:
            config["q"].append(d)
        elif _varname in H_TYPES:
            config["h"].append(d)
    return config


pg.setConfigOption("background", "w")
pg.setConfigOption("foreground", "k")

# Layer providers that we can use for the graph
VALID_PROVIDERS = ["spatialite", "memory", "ogr"]
# providers which don't have a primary key
PROVIDERS_WITHOUT_PRIMARY_KEY = ["memory", "ogr"]


try:
    _encoding = QApplication.UnicodeUTF8

    def _translate(context, text, disambig):
        return QApplication.translate(context, text, disambig, _encoding)


except AttributeError:

    def _translate(context, text, disambig):
        return QApplication.translate(context, text, disambig)


class GraphPlot(pg.PlotWidget):
    """Graph element"""

    def __init__(self, parent=None):
        """

        :param parent: Qt parent widget
        """

        super(GraphPlot, self).__init__(parent)

        self.showGrid(True, True, 0.5)
        self.setLabel("bottom", "Time", "s")

        self.current_parameter = None
        self.location_model = None
        self.datasource_model = None
        self.parent = parent
        self.absolute = False
        # Auto SI prefix scaling doesn't work properly with m3, m2 etc.
        self.getAxis("left").enableAutoSIPrefix(False)

    def on_close(self):
        """
        unloading widget and remove all required stuff
        :return:
        """
        if self.location_model:
            self.location_model.dataChanged.disconnect(self.location_data_changed)
            self.location_model.rowsInserted.disconnect(self.on_insert_locations)
            self.location_model.rowsAboutToBeRemoved.disconnect(
                self.on_remove_locations
            )
            self.location_model = None

        if self.ds_model:
            self.ds_model.dataChanged.disconnect(self.ds_data_changed)
            self.ds_model.rowsInserted.disconnect(self.on_insert_ds)
            self.ds_model.rowsAboutToBeRemoved.disconnect(self.on_remove_ds)
            self.ds_model = None

    def closeEvent(self, event):
        """
        overwrite of QDockWidget class to emit signal
        :param event: QEvent
        """
        self.on_close()
        event.accept()

    def set_location_model(self, model):

        self.location_model = model
        self.location_model.dataChanged.connect(self.location_data_changed)
        self.location_model.rowsInserted.connect(self.on_insert_locations)
        self.location_model.rowsAboutToBeRemoved.connect(self.on_remove_locations)

    def set_ds_model(self, model):

        self.ds_model = model
        self.ds_model.dataChanged.connect(self.ds_data_changed)
        self.ds_model.rowsInserted.connect(self.on_insert_ds)
        self.ds_model.rowsAboutToBeRemoved.connect(self.on_remove_ds)

    def on_insert_ds(self, parent, start, end):
        """
        add list of items to graph. based on Qt addRows model trigger
        :param parent: parent of event (Qt parameter)
        :param start: first row nr
        :param end: last row nr
        """
        for i in range(start, end + 1):
            ds = self.ds_model.rows[i]
            if ds.active.value:
                for item in self.location_model.rows:
                    if item.active.value:
                        self.addItem(
                            item.plots(
                                self.current_parameter["parameters"],
                                i,
                                absolute=self.absolute,
                            )
                        )

    def on_remove_ds(self, index, start, end):
        """
        remove items from graph. based on Qt model removeRows
        trigger
        :param index: Qt Index (not used)
        :param start: first row nr
        :param end: last row nr
        """
        for i in range(start, end + 1):
            ds = self.ds_model.rows[i]
            if ds.active.value:
                for item in self.location_model.rows:
                    if item.active.value:
                        self.removeItem(
                            item.plots(self.current_parameter["parameters"], i)
                        )

    def ds_data_changed(self, index):
        """
        change graphs based on changes in locations. based on Qt
        data change trigger
        :param index: index of changed field
        """
        if self.ds_model.columns[index.column()].name == "active":

            for i in range(0, len(self.location_model.rows)):
                if self.location_model.rows[i].active.value:
                    if self.ds_model.rows[index.row()].active.value:
                        self.show_timeseries(i, index.row())
                    else:
                        self.hide_timeseries(i, index.row())

    def on_insert_locations(self, parent, start, end):
        """
        add list of items to graph. based on Qt addRows model trigger
        :param parent: parent of event (Qt parameter)
        :param start: first row nr
        :param end: last row nr
        """
        for i in range(start, end + 1):
            item = self.location_model.rows[i]
            for ds in self.ds_model.rows:
                if ds.active.value:
                    index = self.ds_model.rows.index(ds)
                    self.addItem(
                        item.plots(
                            self.current_parameter["parameters"],
                            index,
                            absolute=self.absolute,
                        )
                    )

    def on_remove_locations(self, index, start, end):
        """
        remove items from graph. based on Qt model removeRows
        trigger
        :param index: Qt Index (not used)
        :param start: first row nr
        :param end: last row nr
        """
        for i in range(start, end + 1):
            item = self.location_model.rows[i]
            if item.active.value:
                for ds in self.ds_model.rows:
                    if ds.active.value:
                        index = self.ds_model.rows.index(ds)
                        self.removeItem(
                            item.plots(self.current_parameter["parameters"], index)
                        )

    def location_data_changed(self, index):
        """
        change graphs based on changes in locations
        :param index: index of changed field
        """
        if self.location_model.columns[index.column()].name == "active":

            for i in range(0, len(self.ds_model.rows)):
                if self.ds_model.rows[i].active.value:
                    if self.location_model.rows[index.row()].active.value:
                        self.show_timeseries(index.row(), i)
                    else:
                        self.hide_timeseries(index.row(), i)

        elif self.location_model.columns[index.column()].name == "hover":
            item = self.location_model.rows[index.row()]
            if item.hover.value:
                for ds in self.ds_model.rows:
                    if ds.active.value:
                        index = self.ds_model.rows.index(ds)
                        item.plots(self.current_parameter["parameters"], index).setPen(
                            color=item.color.qvalue, width=5, style=ds.pattern.value
                        )
            else:
                for ds in self.ds_model.rows:
                    if ds.active.value:
                        index = self.ds_model.rows.index(ds)
                        item.plots(self.current_parameter["parameters"], index).setPen(
                            color=item.color.qvalue, width=2, style=ds.pattern.value
                        )

    def hide_timeseries(self, location_nr, ds_nr):
        """
        hide timeseries of location in graph
        :param row_nr: integer, row number of location
        """

        plot = self.location_model.rows[location_nr].plots(
            self.current_parameter["parameters"], ds_nr
        )
        self.removeItem(plot)

    def show_timeseries(self, location_nr, ds_nr):
        """
        show timeseries of location in graph
        :param row_nr: integer, row number of location
        """

        plot = self.location_model.rows[location_nr].plots(
            self.current_parameter["parameters"], ds_nr
        )
        self.addItem(plot)

    def set_parameter(self, parameter):
        """
        on selection of parameter (in combobox), change timeseries in graphs
        :param parameter: parameter indentification string
        """

        if self.current_parameter == parameter:
            return

        old_parameter = self.current_parameter
        self.current_parameter = parameter

        for item in self.location_model.rows:
            if item.active.value:
                for ds in self.ds_model.rows:
                    if ds.active.value:
                        index = self.ds_model.rows.index(ds)

                        self.removeItem(item.plots(old_parameter["parameters"], index))
                        self.addItem(
                            item.plots(self.current_parameter["parameters"], index)
                        )

        self.setLabel(
            "left", self.current_parameter["name"], self.current_parameter["unit"]
        )


class LocationTimeseriesTable(QTableView):

    hoverExitRow = pyqtSignal(int)
    hoverExitAllRows = pyqtSignal()  # exit the whole widget
    hoverEnterRow = pyqtSignal(int, str)

    def __init__(self, parent=None):
        super(LocationTimeseriesTable, self).__init__(parent)
        self.setStyleSheet("QTreeView::item:hover{background-color:#FFFF00;}")
        self.setMouseTracking(True)
        self.model = None

        self._last_hovered_row = None
        self.viewport().installEventFilter(self)

    def on_close(self):
        """
        unloading widget and remove all required stuff
        :return:
        """
        self.setMouseTracking(False)
        self.viewport().removeEventFilter(self)

    def closeEvent(self, event):
        """
        overwrite of QDockWidget class to emit signal
        :param event: QEvent
        """
        self.on_close()
        event.accept()

    def eventFilter(self, widget, event):
        if widget is self.viewport():

            if event.type() == QEvent.MouseMove:
                row = self.indexAt(event.pos()).row()
                if row == 0 and self.model and row > self.model.rowCount():
                    row = None

            elif event.type() == QEvent.Leave:
                row = None
                self.hoverExitAllRows.emit()
            else:
                row = self._last_hovered_row

            if row != self._last_hovered_row:
                if self._last_hovered_row is not None:
                    try:
                        self.hover_exit(self._last_hovered_row)
                    except IndexError:
                        logger.warning(
                            "Hover row index %s out of range" % self._last_hovered_row
                        )
                    # self.hoverExitRow.emit(self._last_hovered_row)
                # self.hoverEnterRow.emit(row)
                if row is not None:
                    try:
                        self.hover_enter(row)
                    except IndexError:
                        logger.warning("Hover row index %s out of range" % row)
                self._last_hovered_row = row
                pass
        return QTableView.eventFilter(self, widget, event)

    def hover_exit(self, row_nr):
        if row_nr >= 0:
            item = self.model.rows[row_nr]
            item.hover.value = False

    def hover_enter(self, row_nr):
        if row_nr >= 0:
            item = self.model.rows[row_nr]
            obj_id = item.object_id.value
            obj_type = item.object_type.value
            self.hoverEnterRow.emit(obj_id, obj_type)
            item.hover.value = True

    def setModel(self, model):
        super(LocationTimeseriesTable, self).setModel(model)
        self.model = model
        # https://stackoverflow.com/questions/3433664/how-to-make-sure-
        # columns-in-qtableview-are-resized-to-the-maximum
        self.setVisible(False)
        self.resizeColumnsToContents()
        self.setVisible(True)
        self.model.set_column_sizes_on_view(self)
        # first two columns (checkbox, color) can be set small always
        self.setColumnWidth(0, 20)  # checkbox
        self.setColumnWidth(1, 20)  # color field
        # 3rd column (id) can be wide (in case of high id)
        # 4th column (name) can be wide (e.g. '2d_groundwater')


class GraphWidget(QWidget):
    def __init__(
        self,
        parent=None,
        ts_datasource=None,
        parameter_config=[],
        name="",
        geometry_type=QgsWkbTypes.Point,
    ):
        super(GraphWidget, self).__init__(parent)

        self.name = name
        self.ts_datasource = ts_datasource
        self.parent = parent
        self.geometry_type = geometry_type

        self.setup_ui()

        self.model = LocationTimeseriesModel(datasource=self.ts_datasource)
        self.graph_plot.set_location_model(self.model)
        self.graph_plot.set_ds_model(self.ts_datasource)
        self.location_timeseries_table.setModel(self.model)

        # set listeners
        self.parameter_combo_box.currentIndexChanged.connect(self.parameter_change)
        self.remove_timeseries_button.clicked.connect(self.remove_objects_table)

        # init parameter selection
        self.set_parameter_list(parameter_config)

        if self.geometry_type == QgsWkbTypes.Point:
            self.marker = QgsVertexMarker(self.parent.iface.mapCanvas())
        else:
            self.marker = QgsRubberBand(self.parent.iface.mapCanvas())
            self.marker.setColor(Qt.red)
            self.marker.setWidth(2)

    def set_parameter_list(self, parameter_config):

        # reset
        nr_old_parameters = self.parameter_combo_box.count()

        self.parameters = dict([(p["name"], p) for p in parameter_config])

        self.parameter_combo_box.insertItems(0, [p["name"] for p in parameter_config])

        # todo: find best matching parameter based on previous selection
        if nr_old_parameters > 0:
            self.parameter_combo_box.setCurrentIndex(0)

        nr_parameters_tot = self.parameter_combo_box.count()
        for i in reversed(
            list(range(nr_parameters_tot - nr_old_parameters, nr_parameters_tot))
        ):
            self.parameter_combo_box.removeItem(i)

        # self.graph_plot.set_parameter(self.current_parameter)

    def on_close(self):
        """
        unloading widget and remove all required stuff
        :return:
        """
        self.parameter_combo_box.currentIndexChanged.disconnect(self.parameter_change)
        self.remove_timeseries_button.clicked.disconnect(self.remove_objects_table)

    def closeEvent(self, event):
        """
        overwrite of QDockWidget class to emit signal
        :param event: QEvent
        """
        self.on_close()
        event.accept()

    def highlight_feature(self, obj_id, obj_type):

        pass
        # todo: selection generated errors and crash of Qgis. Implement method
        # with QgsRubberband and/ or QgsVertexMarker
        transform = QgsCoordinateTransform(
            QgsCoordinateReferenceSystem(4326),
            QgsProject.instance().crs(),
            QgsProject.instance(),
        )

        layers = self.parent.iface.mapCanvas().layers()
        for lyr in layers:
            # Clear other layers
            # lyr.removeSelection()
            if lyr.name() == obj_type:
                # query layer for object
                filt = u'"id" = {0}'.format(obj_id)
                request = QgsFeatureRequest().setFilterExpression(filt)
                features = lyr.getFeatures(request)
                for feature in features:
                    if self.geometry_type == QgsWkbTypes.Point:
                        geom = feature.geometry()
                        geom.transform(transform)
                        self.marker.setCenter(geom.asPoint())
                        self.marker.setVisible(True)
                    else:
                        self.marker.setToGeometry(feature.geometry(), lyr)

    def unhighlight_all_features(self):
        """Remove the highlights from all layers"""

        if self.geometry_type == QgsWkbTypes.Point:
            self.marker.setVisible(False)
        else:
            self.marker.reset()
        pass
        # todo: selection generated errors and crash of Qgis. Implement method
        # with QgsRubberband and/ or QgsVertexMarker

    def setup_ui(self):
        """
        Create Qt widgets and elements
        """

        self.setObjectName(self.name)

        self.hLayout = QHBoxLayout(self)
        self.hLayout.setObjectName("hLayout")

        # add graphplot
        self.graph_plot = GraphPlot(self)
        sizePolicy = QSizePolicy(QSizePolicy.Expanding, QSizePolicy.Expanding)
        sizePolicy.setHorizontalStretch(1)
        sizePolicy.setVerticalStretch(1)
        sizePolicy.setHeightForWidth(self.graph_plot.sizePolicy().hasHeightForWidth())
        self.graph_plot.setSizePolicy(sizePolicy)
        self.graph_plot.setMinimumSize(QSize(250, 250))
        self.hLayout.addWidget(self.graph_plot)

        # add layout for timeseries table and other controls
        self.vLayoutTable = QVBoxLayout(self)
        self.hLayout.addLayout(self.vLayoutTable)

        # add combobox for parameter selection
        self.parameter_combo_box = QComboBox(self)
        self.vLayoutTable.addWidget(self.parameter_combo_box)

        # add timeseries table
        self.location_timeseries_table = LocationTimeseriesTable(self)
        self.location_timeseries_table.hoverEnterRow.connect(self.highlight_feature)
        self.location_timeseries_table.hoverExitAllRows.connect(
            self.unhighlight_all_features
        )
        sizePolicy = QSizePolicy(QSizePolicy.Expanding, QSizePolicy.Expanding)
        sizePolicy.setHorizontalStretch(0)
        sizePolicy.setVerticalStretch(0)
        sizePolicy.setHeightForWidth(
            self.location_timeseries_table.sizePolicy().hasHeightForWidth()
        )
        self.location_timeseries_table.setSizePolicy(sizePolicy)
        self.location_timeseries_table.setMinimumSize(QSize(250, 0))
        self.vLayoutTable.addWidget(self.location_timeseries_table)

        # add buttons below table
        self.hLayoutButtons = QHBoxLayout(self)
        self.vLayoutTable.addLayout(self.hLayoutButtons)

        self.remove_timeseries_button = QPushButton(self)
        sizePolicy = QSizePolicy(QSizePolicy.Fixed, QSizePolicy.Fixed)
        sizePolicy.setHorizontalStretch(0)
        sizePolicy.setVerticalStretch(0)
        sizePolicy.setHeightForWidth(
            self.remove_timeseries_button.sizePolicy().hasHeightForWidth()
        )
        self.remove_timeseries_button.setSizePolicy(sizePolicy)
        self.remove_timeseries_button.setObjectName("remove_timeseries_button")
        self.hLayoutButtons.addWidget(self.remove_timeseries_button)
        self.hLayoutButtons.addItem(
            QSpacerItem(40, 20, QSizePolicy.Expanding, QSizePolicy.Minimum)
        )

        self.retranslateUi()

    def retranslateUi(self):
        """
        set translated widget text
        """
        self.remove_timeseries_button.setText(_translate("DockWidget", "Delete", None))

    def parameter_change(self, nr):
        """
        set current selected parameter and trigger refresh of graphs
        :param nr: nr of selected option of combobox
        :return:
        """
        self.current_parameter = self.parameters[self.parameter_combo_box.currentText()]
        self.graph_plot.set_parameter(self.current_parameter)

    def get_feature_index(self, layer, feature):
        """
        get the id of the selected id feature
        :param layer: selected Qgis layer to be added
        :param feature: selected Qgis feature to be added
        :return: idx (integer)
        We can't do ``feature.id()``, so we have to pick something that we
        have agreed on. For now we have hardcoded the 'id' field as the
        default, but that doesn't mean it's always the case in the future
        when more layers are added!
        """
        idx = feature.id()
        if layer.dataProvider().name() in PROVIDERS_WITHOUT_PRIMARY_KEY:
            idx = feature["id"]
        return idx

    def get_object_name(self, layer, feature):
        """
        get the object_name (display_name / type)  of the selected id feature
        :param layer: selected Qgis layer to be added
        :param feature: selected Qgis feature to be added
        :return: object_name (string)
        To get a object_name we use the following logic:
        - get the '*display_name*' column if available;
        - if not: get the 'type' column if available;
        - if not: object_name = 'N/A'
        """
        object_name = None
        for column_nr, field in enumerate(layer.fields()):
            if "display_name" in field.name():
                object_name = feature[column_nr]
        if object_name is None:
            for column_nr, field in enumerate(layer.fields()):
                if field.name() == "type":
                    object_name = feature[column_nr]
                    break
                else:
                    object_name = "N/A"
                    logger.warning(
                        "Layer has no 'display_name', it's probably a result "
                        "layer, but putting a placeholder object name just "
                        "for safety."
                    )
        return object_name

    def get_new_items(self, layer, features, filename, existing_items):
        """
        get a list of new items (that have been selected by user) to be added
        to graph (if they do not already exist in the graph items
        :param layer: selected Qgis layer to be added
        :param features: selected Qgis features to be added
        :param filename: selected Qgis features to be added
        :param existing_items: selected Qgis features to be added
        :return: new_items (list)
        """
        new_items = []
        for feature in features:
            new_idx = self.get_feature_index(layer, feature)
            new_object_name = self.get_object_name(layer, feature)
            # check if object not already exist
            if (layer.name() + "_" + str(new_idx)) not in existing_items:
                item = {
                    "object_type": layer.name(),
                    "object_id": new_idx,
                    "object_name": new_object_name,
                    "file_path": filename,
                }
                new_items.append(item)
        return new_items

    def add_objects(self, layer, features):
        """
        :param layer: layer of features
        :param features: Qgis layer features to be added
        :return: boolean: new objects are added
        """

        # Get the active database as URI, conn_info is something like:
        # u"dbname='/home/jackieleng/git/threedi-turtle/var/models/
        # DS_152_1D_totaal_bergingsbak/results/
        # DS_152_1D_totaal_bergingsbak_result.sqlite'"
        conn_info = QgsDataSourceUri(
            layer.dataProvider().dataSourceUri()
        ).connectionInfo()
        try:
            filename = conn_info.split("'")[1]
        except IndexError:
            filename = "nofilename"

        # get attribute information from selected layers
        existing_items = [
            "%s_%s" % (item.object_type.value, str(item.object_id.value))
            for item in self.model.rows
        ]
        items = self.get_new_items(layer, features, filename, existing_items)

        if len(items) > 20:
            msg = (
                "%i new objects selected. Adding those to the plot can "
                "take a while. Do you want to continue?" % len(items)
            )
            reply = QMessageBox.question(
                self, "Add objects", msg, QMessageBox.Yes, QMessageBox.No
            )

            if reply == QMessageBox.No:
                return False

        self.model.insertRows(items)
        msg = "%i new objects added to plot " % len(items)
        skipped_items = len(features) - len(items)
        if skipped_items > 0:
            msg += "(skipped %s already present objects)" % skipped_items

        statusbar_message(msg)
        return True

    def remove_objects_table(self):
        """
        removes selected objects from table
        :return:
        """
        selection_model = self.location_timeseries_table.selectionModel()
        # get unique rows in selected fields
        rows = set([index.row() for index in selection_model.selectedIndexes()])
        for row in reversed(sorted(rows)):
            self.model.removeRows(row, 1)


class GraphDockWidget(QDockWidget):
    """Main Dock Widget for showing 3Di results in Graphs"""

    closingWidget = pyqtSignal(int)

    def __init__(
        self,
        iface,
        parent_widget=None,
        parent_class=None,
        nr=0,
        ts_datasource=None,
        root_tool=None,
    ):
        """Constructor"""
        super(GraphDockWidget, self).__init__(parent_widget)

        self.iface = iface
        self.parent_class = parent_class
        self.nr = nr
        self.ts_datasource = ts_datasource
        self.root_tool = root_tool

        self.setup_ui(self)

        parameter_config = self._get_active_parameter_config()

        # add graph widgets
        self.q_graph_widget = GraphWidget(
            self,
            self.ts_datasource,
            parameter_config["q"],
            "Q graph",
            QgsWkbTypes.LineString,
        )
        self.h_graph_widget = GraphWidget(
            self,
            self.ts_datasource,
            parameter_config["h"],
            "H graph",
            QgsWkbTypes.Point,
        )
        self.graphTabWidget.addTab(self.q_graph_widget, self.q_graph_widget.name)
        self.graphTabWidget.addTab(self.h_graph_widget, self.h_graph_widget.name)

        # add listeners
        self.addSelectedObjectButton.clicked.connect(self.add_objects)
        # init current layer state and add listener
        self.selected_layer_changed(self.iface.mapCanvas().currentLayer)
        self.iface.currentLayerChanged.connect(self.selected_layer_changed)
        self.root_tool.timeslider_widget.datasource_changed.connect(
            self.on_active_datasource_change
        )

    def on_close(self):
        """
        unloading widget and remove all required stuff
        :return:
        """
        self.addSelectedObjectButton.clicked.disconnect(self.add_objects)
        self.iface.currentLayerChanged.disconnect(self.selected_layer_changed)
        self.root_tool.timeslider_widget.datasource_changed.disconnect(
            self.on_active_datasource_change
        )

        # self.q_graph_widget.close()
        # self.h_graph_widget.close()

    def closeEvent(self, event):
        """
        overwrite of QDockWidget class to emit signal
        :param event: QEvent
        """
        self.on_close()
        self.closingWidget.emit(self.nr)
        event.accept()

    def _get_active_parameter_config(self):

        active_ds = self.root_tool.timeslider_widget.active_datasource

        if active_ds is not None:
            # TODO: just taking the first datasource, not sure if correct:
            ds = active_ds.datasource()
            available_subgrid_vars = ds.available_subgrid_map_vars
            available_agg_vars = ds.available_aggregation_vars
            if not available_agg_vars:
                messagebar_message(
                    "Warning", "No aggregation netCDF was found.", level=1, duration=5
                )
            parameter_config = generate_parameter_config(
                available_subgrid_vars, available_agg_vars
            )
        else:
            parameter_config = {"q": {}, "h": {}}

        return parameter_config

    def on_active_datasource_change(self):

        parameter_config = self._get_active_parameter_config()
        self.q_graph_widget.set_parameter_list(parameter_config["q"])
        self.h_graph_widget.set_parameter_list(parameter_config["h"])

    def selected_layer_changed(self, active_layer):

        tdi_layer = False

        # get active layer from canvas, otherwise .dataProvider doesn't work
        canvas = self.iface.mapCanvas()
        current_layer = canvas.currentLayer()

        if current_layer:
            provider = current_layer.dataProvider()
            valid_object_type = normalized_object_type(current_layer.name())

            if provider.name() in VALID_PROVIDERS and valid_object_type:
                tdi_layer = True
            elif current_layer.name() in ("flowlines", "nodes"):
                tdi_layer = True

        # activate button if 3Di layers found
        self.addSelectedObjectButton.setEnabled(tdi_layer)

    def add_objects(self):
        canvas = self.iface.mapCanvas()
        current_layer = canvas.currentLayer()
        if not current_layer:
            # todo: feedback select layer first
            return

        provider = current_layer.dataProvider()
        if provider.name() not in VALID_PROVIDERS:
            return

        if current_layer.name() not in list(LAYER_QH_TYPE_MAPPING.keys()):
            if current_layer.name() not in ("flowlines", "nodes"):
                # todo: feedback layer not supported
                return

        selected_features = current_layer.selectedFeatures()

        if current_layer.name() == "flowlines":
            self.q_graph_widget.add_objects(current_layer, selected_features)
            self.graphTabWidget.setCurrentIndex(
                self.graphTabWidget.indexOf(self.q_graph_widget)
            )
            return
        elif current_layer.name() == "nodes":
            self.h_graph_widget.add_objects(current_layer, selected_features)
            self.graphTabWidget.setCurrentIndex(
                self.graphTabWidget.indexOf(self.h_graph_widget)
            )
            return

        if LAYER_QH_TYPE_MAPPING[current_layer.name()] == "q":
            self.q_graph_widget.add_objects(current_layer, selected_features)
            self.graphTabWidget.setCurrentIndex(
                self.graphTabWidget.indexOf(self.q_graph_widget)
            )
        else:
            self.h_graph_widget.add_objects(current_layer, selected_features)
            self.graphTabWidget.setCurrentIndex(
                self.graphTabWidget.indexOf(self.h_graph_widget)
            )

    def on_btnstate(self, state):
        """Toggle ``absolute`` state of the GraphPlots"""
        checked = state == Qt.Checked
        self.q_graph_widget.graph_plot.absolute = (
            self.h_graph_widget.graph_plot.absolute
        ) = checked

    def setup_ui(self, dock_widget):
        """
        initiate main Qt building blocks of interface
        :param dock_widget: QDockWidget instance
        """

        dock_widget.setObjectName("dock_widget")
        dock_widget.setAttribute(Qt.WA_DeleteOnClose)

        self.dockWidgetContent = QWidget(self)
        self.dockWidgetContent.setObjectName("dockWidgetContent")

        self.mainVLayout = QVBoxLayout(self.dockWidgetContent)
        self.dockWidgetContent.setLayout(self.mainVLayout)

        # add button to add objects to graphs
        self.buttonBarHLayout = QHBoxLayout(self)
        self.addSelectedObjectButton = QPushButton(self.dockWidgetContent)
        self.addSelectedObjectButton.setObjectName("addSelectedObjectButton")
        self.checkbox = QCheckBox("Absolute", parent=self.dockWidgetContent)
        self.checkbox.setChecked(False)
        self.checkbox.stateChanged.connect(self.on_btnstate)
        self.buttonBarHLayout.addWidget(self.addSelectedObjectButton)
        self.buttonBarHLayout.addWidget(self.checkbox)
        spacerItem = QSpacerItem(40, 20, QSizePolicy.Expanding, QSizePolicy.Minimum)
        self.buttonBarHLayout.addItem(spacerItem)
        self.mainVLayout.addItem(self.buttonBarHLayout)

        # add tabWidget for graphWidgets
        self.graphTabWidget = QTabWidget(self.dockWidgetContent)
        sizePolicy = QSizePolicy(QSizePolicy.Expanding, QSizePolicy.Expanding)
        sizePolicy.setHorizontalStretch(6)
        sizePolicy.setVerticalStretch(0)
        sizePolicy.setHeightForWidth(
            self.graphTabWidget.sizePolicy().hasHeightForWidth()
        )
        self.graphTabWidget.setSizePolicy(sizePolicy)
        self.graphTabWidget.setObjectName("graphTabWidget")
        self.mainVLayout.addWidget(self.graphTabWidget)

        # add dockwidget
        dock_widget.setWidget(self.dockWidgetContent)
        self.retranslate_ui(dock_widget)
        QMetaObject.connectSlotsByName(dock_widget)

    def retranslate_ui(self, DockWidget):
        DockWidget.setWindowTitle(
            _translate("DockWidget", "3Di result plots %i" % self.nr, None)
        )
        self.addSelectedObjectButton.setText(_translate("DockWidget", "Add", None))<|MERGE_RESOLUTION|>--- conflicted
+++ resolved
@@ -1,11 +1,11 @@
 # -*- coding: utf-8 -*-
-from ..datasource.netcdf import AGGREGATION_VARIABLES
-from ..datasource.netcdf import CUMULATIVE_AGGREGATION_UNITS
-from ..datasource.netcdf import H_TYPES
-from ..datasource.netcdf import layer_qh_type_mapping
-from ..datasource.netcdf import normalized_object_type
-from ..datasource.netcdf import Q_TYPES
-from ..datasource.netcdf import SUBGRID_MAP_VARIABLES
+from ..datasource.threedi_results import AGGREGATION_VARIABLES
+from ..datasource.threedi_results import CUMULATIVE_AGGREGATION_UNITS
+from ..datasource.threedi_results import H_TYPES
+from ..datasource.threedi_results import LAYER_QH_TYPE_MAPPING
+from ..datasource.threedi_results import normalized_object_type
+from ..datasource.threedi_results import Q_TYPES
+from ..datasource.threedi_results import SUBGRID_MAP_VARIABLES
 from ..models.graph import LocationTimeseriesModel
 from ..utils.user_messages import messagebar_message
 from ..utils.user_messages import statusbar_message
@@ -39,41 +39,6 @@
 import logging
 import pyqtgraph as pg
 
-<<<<<<< HEAD
-from qgis.PyQt.QtCore import Qt, QSize, QEvent, pyqtSignal, QMetaObject
-from qgis.PyQt.QtWidgets import (
-    QTableView,
-    QWidget,
-    QVBoxLayout,
-    QHBoxLayout,
-    QSizePolicy,
-    QPushButton,
-    QSpacerItem,
-    QApplication,
-    QTabWidget,
-    QDockWidget,
-    QComboBox,
-    QMessageBox,
-    QCheckBox,
-)
-from qgis.core import (
-    QgsDataSourceUri,
-    QgsFeatureRequest,
-    QgsCoordinateTransform,
-    QgsCoordinateReferenceSystem,
-    QgsWkbTypes,
-    QgsProject,
-)
-from qgis.gui import QgsVertexMarker, QgsRubberBand
-
-from ..datasource.threedi_results import normalized_object_type
-from ..datasource.result_constants import CUMULATIVE_AGGREGATION_UNITS, Q_TYPES, \
-    H_TYPES, SUBGRID_MAP_VARIABLES, AGGREGATION_VARIABLES, \
-    LAYER_QH_TYPE_MAPPING
-from ..models.graph import LocationTimeseriesModel
-from ..utils.user_messages import statusbar_message, messagebar_message
-=======
->>>>>>> 9a50beb1
 
 logger = logging.getLogger(__name__)
 
