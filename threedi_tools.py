# -*- coding: utf-8 -*-
"""
/***************************************************************************
 ThreeDiToolbox
                                 A QGIS plugin for working with 3Di
                                 hydraulic models
                              -------------------
        begin                : 2016-03-04
        git sha              : $Format:%H$
        copyright            : (C) 2016 by Nelen&Schuurmans
        email                : servicedesk@nelen-schuurmans.nl
 ***************************************************************************/

/***************************************************************************
 *                                                                         *
 *   This program is free software; you can redistribute it and/or modify  *
 *   it under the terms of the GNU General Public License as published by  *
 *   the Free Software Foundation; either version 2 of the License, or     *
 *   (at your option) any later version.                                   *
 *                                                                         *
 ***************************************************************************/
"""
from . import resources  # NoQa, initialize the Qt resources.
from .misc_tools import About
from .misc_tools import CacheClearer
from .misc_tools import ShowLogfile
from .models.datasources import TimeseriesDatasourceModel
from .threedi_graph import ThreeDiGraph
<<<<<<< HEAD
from .tool_sideview.sideview import ThreeDiSideView
=======
>>>>>>> d9c42618
from .threedi_statistics import StatisticsTool
from .threedi_toolbox import ThreeDiToolbox
from .tool_animation.map_animator import MapAnimator
from .tool_result_selection.result_selection import ThreeDiResultSelection
from .tool_sideview.sideview import ThreeDiSideView
from .utils.layer_tree_manager import LayerTreeManager
from .utils.qprojects import ProjectStateMixin
from .views.timeslider import TimesliderWidget
from .water_balance import WaterBalanceTool
from qgis.PyQt.QtCore import QCoreApplication
from qgis.PyQt.QtCore import QObject
from qgis.PyQt.QtCore import QSettings
from qgis.PyQt.QtCore import QTranslator
from qgis.PyQt.QtCore import qVersion
from qgis.PyQt.QtGui import QIcon
from qgis.PyQt.QtWidgets import QAction
from qgis.PyQt.QtWidgets import QLCDNumber

import logging
import os
import os.path


logger = logging.getLogger(__name__)

# Pycharm's refactor option "move" automatically deletes unused import statements,
<<<<<<< HEAD
# If "from . import resources" is deleted then tool-icons wont show up. Lets call it
resources
=======
# If "from . import resources" is deleted then tool-icons wont show up. Lets call it.
resources  # noqa
>>>>>>> d9c42618


class ThreeDiTools(QObject, ProjectStateMixin):
    """Main Plugin Class which register toolbar ad menu and add tools """

    def __init__(self, iface):
        """Constructor.

        :param iface: An interface instance that will be passed to this class
            which provides the hook by which you can manipulate the QGIS
            application at run time.
        :type iface: QgsInterface
        """
        # Save reference to the QGIS interface
        QObject.__init__(self)

        self.iface = iface

        # initialize plugin directory
        self.plugin_dir = os.path.dirname(__file__)

        # initialize locale
        locale = QSettings().value("locale/userLocale")[0:2]
        locale_path = os.path.join(
            self.plugin_dir, "i18n", "ThreeDiTools_{}.qm".format(locale)
        )

        if os.path.exists(locale_path):
            self.translator = QTranslator()
            self.translator.load(locale_path)

            if qVersion() > "4.3.3":
                QCoreApplication.installTranslator(self.translator)

        # Declare instance attributes
        self.actions = []
        self.menu = self.tr(u"&3Di toolbox")

        self.ts_datasource = TimeseriesDatasourceModel()

        # Set toolbar and init a few toolbar widgets
        self.toolbar = self.iface.addToolBar("ThreeDiTools")
        self.toolbar.setObjectName("ThreeDiTools")
        self.toolbar_animation = self.iface.addToolBar("ThreeDiAnimation")
        self.toolbar_animation.setObjectName("ThreeDiAnimation")

        self.timeslider_widget = TimesliderWidget(
            self.toolbar_animation, self.iface, self.ts_datasource
        )
        self.lcd = QLCDNumber()
        self.timeslider_widget.valueChanged.connect(self.on_slider_change)

        self.map_animator_widget = MapAnimator(self.toolbar_animation, self.iface, self)

        # Init the rest of the tools
        self.about_tool = About(iface)
        self.cache_clearer = CacheClearer(iface, self.ts_datasource)
        self.result_selection_tool = ThreeDiResultSelection(iface, self.ts_datasource)
        self.toolbox_tool = ThreeDiToolbox(iface, self.ts_datasource)
        self.graph_tool = ThreeDiGraph(iface, self.ts_datasource, self)
        self.sideview_tool = ThreeDiSideView(iface, self)
        self.stats_tool = StatisticsTool(iface, self.ts_datasource)
        self.water_balance_tool = WaterBalanceTool(iface, self.ts_datasource)
        self.logfile_tool = ShowLogfile(iface)

        self.tools = [
            self.about_tool,
            self.cache_clearer,
            self.result_selection_tool,
            self.toolbox_tool,
            self.graph_tool,
            self.sideview_tool,
            self.stats_tool,
            self.water_balance_tool,
            self.logfile_tool,
        ]

        self.active_datasource = None
        self.group_layer_name = "3Di toolbox layers"
        self.group_layer = None

        self.line_layer = None
        self.point_layer = None

        self.layer_manager = LayerTreeManager(self.iface, self.ts_datasource)

    # noinspection PyMethodMayBeStatic
    def tr(self, message):
        """Get the translation for a string using Qt translation API.

        We implement this ourselves since we do not inherit QObject.

        :param message: String for translation.
        :type message: str, QString

        :returns: Translated version of message.
        :rtype: QString
        """
        # noinspection PyTypeChecker,PyArgumentList,PyCallByClass
        return QCoreApplication.translate("ThreeDiTools", message)

    def add_action(
        self,
        tool_instance,
        icon_path,
        text,
        callback,
        enabled_flag=True,
        add_to_menu=True,
        add_to_toolbar=True,
        status_tip=None,
        whats_this=None,
        parent=None,
    ):
        """Add a toolbar icon to the toolbar.

        :param icon_path: Path to the icon for this action. Can be a resource
            path (e.g. ':/plugins/foo/bar.png') or a normal file system path.
        :type icon_path: str

        :param text: Text that should be shown in menu items for this action.
        :type text: str

        :param callback: Function to be called when the action is triggered.
        :type callback: function

        :param enabled_flag: A flag indicating if the action should be enabled
            by default. Defaults to True.
        :type enabled_flag: bool

        :param add_to_menu: Flag indicating whether the action should also
            be added to the menu. Defaults to True.
        :type add_to_menu: bool

        :param add_to_toolbar: Flag indicating whether the action should also
            be added to the toolbar. Defaults to True.
        :type add_to_toolbar: bool

        :param status_tip: Optional text to show in a popup when mouse pointer
            hovers over the action.
        :type status_tip: str

        :param parent: Parent widget for the new action. Defaults None.
        :type parent: QWidget

        :param whats_this: Optional text to show in the status bar when the
            mouse pointer hovers over the action.

        :returns: The action that was created. Note that the action is also
            added to self.actions list.
        :rtype: QAction
        """

        icon = QIcon(icon_path)
        action = QAction(icon, text, parent)
        action.triggered.connect(callback)
        action.setEnabled(enabled_flag)

        if status_tip is not None:
            action.setStatusTip(status_tip)

        if whats_this is not None:
            action.setWhatsThis(whats_this)

        if add_to_toolbar:
            self.toolbar.addAction(action)

        if add_to_menu:
            self.iface.addPluginToMenu(self.menu, action)

        setattr(tool_instance, "action_icon", action)
        self.actions.append(action)
        return action

    def initGui(self):
        """Create the menu entries and toolbar icons inside the QGIS GUI."""

        try:
            # load optional settings for remote debugging for development
            # purposes
            # add file remote_debugger_settings.py in main directory to use
            # debugger
            import remote_debugger_settings  # noqa
        except ImportError:
            pass

        for tool in self.tools:
            self.add_action(
                tool,
                tool.icon_path,
                text=self.tr(tool.menu_text),
                callback=tool.run,
                parent=self.iface.mainWindow(),
            )

        self.toolbar_animation.addWidget(self.map_animator_widget)
        self.toolbar_animation.addWidget(self.timeslider_widget)
        self.toolbar_animation.addWidget(self.lcd)

        self.ts_datasource.rowsRemoved.connect(self.check_status_model_and_results)
        self.ts_datasource.rowsInserted.connect(self.check_status_model_and_results)
        self.ts_datasource.dataChanged.connect(self.check_status_model_and_results)

        self.init_state_sync()

        self.check_status_model_and_results()

    def on_slider_change(self, value):
        """Callback for slider valueChanged signal."""
        self.lcd.display(value)

    def check_status_model_and_results(self, *args):
        """ Check if a (new and valid) model or result is selected and react on
            this by pre-processing of things and activation/ deactivation of
            tools. function is triggered by changes in the ts_datasource
            args:
                *args: (list) the arguments provided by the different signals
        """
        # Enable/disable tools that depend on netCDF results.
        # For side views also the spatialite needs to be imported or else it
        # crashes with a segmentation fault
        if self.ts_datasource.rowCount() > 0:
            self.graph_tool.action_icon.setEnabled(True)
            self.cache_clearer.action_icon.setEnabled(True)
        else:
            self.graph_tool.action_icon.setEnabled(False)
            self.cache_clearer.action_icon.setEnabled(False)

        if (
            self.ts_datasource.rowCount() > 0
            and self.ts_datasource.model_spatialite_filepath is not None
        ):
            self.sideview_tool.action_icon.setEnabled(True)
            self.stats_tool.action_icon.setEnabled(True)
            self.water_balance_tool.action_icon.setEnabled(True)
        else:
            self.sideview_tool.action_icon.setEnabled(False)
            self.stats_tool.action_icon.setEnabled(False)
            self.water_balance_tool.action_icon.setEnabled(False)

    def unload(self):
        """Removes the plugin menu item and icon from QGIS GUI."""

        # print "** UNLOAD ThreeDiToolbox"

        self.unload_state_sync()

        for action in self.actions:
            self.iface.removePluginMenu(self.tr(u"&3Di toolbox"), action)
            self.iface.removeToolBarIcon(action)

            for tool in self.tools:
                tool.on_unload()

        self.layer_manager.on_unload()

        self.timeslider_widget.valueChanged.disconnect(self.on_slider_change)

        # remove the toolbar
        try:
            del self.toolbar
        except AttributeError:
            logger.error("Error, toolbar already removed?")

        # remove the toolbar
        try:
            del self.toolbar_animation
        except AttributeError:
            logger.error("Error, toolbar animation already removed?")<|MERGE_RESOLUTION|>--- conflicted
+++ resolved
@@ -26,10 +26,6 @@
 from .misc_tools import ShowLogfile
 from .models.datasources import TimeseriesDatasourceModel
 from .threedi_graph import ThreeDiGraph
-<<<<<<< HEAD
-from .tool_sideview.sideview import ThreeDiSideView
-=======
->>>>>>> d9c42618
 from .threedi_statistics import StatisticsTool
 from .threedi_toolbox import ThreeDiToolbox
 from .tool_animation.map_animator import MapAnimator
@@ -56,13 +52,8 @@
 logger = logging.getLogger(__name__)
 
 # Pycharm's refactor option "move" automatically deletes unused import statements,
-<<<<<<< HEAD
-# If "from . import resources" is deleted then tool-icons wont show up. Lets call it
-resources
-=======
 # If "from . import resources" is deleted then tool-icons wont show up. Lets call it.
 resources  # noqa
->>>>>>> d9c42618
 
 
 class ThreeDiTools(QObject, ProjectStateMixin):
