--- conflicted
+++ resolved
@@ -74,7 +74,6 @@
         self.file_path = file_path
         self._ga = None
         self.ds = Dataset(file_path)
-<<<<<<< HEAD
 
     def _strip_prefix(self, var_name):
         """Strip away netCDF variable name prefixes.
@@ -96,8 +95,6 @@
             return var_name[self.PREFIX_2D_LENGTH:]
         else:
             return var_name
-=======
->>>>>>> 10bb94f3
 
     @cached_property
     def available_subgrid_map_vars(self):
