--- conflicted
+++ resolved
@@ -385,13 +385,7 @@
                 "TODO: overly broad exception while splitting model_slug. "
                 "Using model_name"
             )
-<<<<<<< HEAD
-            return gridadmin.model_name
-
-
-=======
             return self.gridadmin.model_name
->>>>>>> 9ea58b89
 
 
 def find_h5_file(netcdf_file_path):
