from .base import BaseDataSource
from ..utils import cached_property


class NetcdfDataSourceGroundwater(BaseDataSource):
    PREFIX_1D = 'Mesh1D_'
    PREFIX_2D = 'Mesh2D_'
    PREFIX_1D_LENGTH = 7  # just so we don't have to recalculate
    PREFIX_2D_LENGTH = 7  # just so we don't have to recalculate

    def __init__(self, file_path=None, *args, **kwargs):
        from netCDF4 import Dataset
        self.file_path = file_path
        self._ga = None
        self.ds = Dataset(file_path)
        self.nMesh2D_nodes = self.ds.dimensions['nMesh2D_nodes'].size
        self.nMesh1D_nodes = self.ds.dimensions['nMesh1D_nodes'].size
        self.nMesh2D_lines = self.ds.dimensions['nMesh2D_lines'].size
        self.nMesh1D_lines = self.ds.dimensions['nMesh1D_lines'].size
        self._cache = {}

    def _strip_prefix(self, var_name):
        """Strip away netCDF variable name prefixes.

        Example variable names: 'Mesh2D_s1', 'Mesh1D_s1'

        >>> from ThreeDiToolbox.datasource.netcdf_groundwater import NetcdfDataSourceGroundwater  # noqa
        >>> ds = NetcdfDataSourceGroundwater()
        >>> ds._strip_prefix('Mesh2D_s1')
        's1'
        >> ds._strip_prefix('Mesh1D_q')
        'q'
        >>> ds._strip_prefix('iets_anders')
        'iets_anders'
        """
        if var_name.startswith(self.PREFIX_1D):
            return var_name[self.PREFIX_1D_LENGTH:]
        elif var_name.startswith(self.PREFIX_2D):
            return var_name[self.PREFIX_2D_LENGTH:]
        else:
            return var_name

    @cached_property
    def available_subgrid_map_vars(self):
        """Available variables from 'subgrid_map.nc'."""
        from .netcdf import SUBGRID_MAP_VARIABLES
        known_subgrid_map_vars = set([v.name for v in SUBGRID_MAP_VARIABLES])
        raw_available_vars = [
            v for v in self.ds.variables.keys() if
            v.startswith(self.PREFIX_1D) or v.startswith(self.PREFIX_2D)]
        # Convert to a set to (1) get rid of duplicate variable names, and (2)
        # to intersect with known variables
        available_vars = set(
            [self._strip_prefix(v) for v in raw_available_vars])
        # filter using a hardcoded 'whitelist'
        available_known_vars = available_vars.intersection(
            known_subgrid_map_vars)
        return list(available_known_vars)

    @cached_property
    def available_aggregation_vars(self):
        return []

    def get_available_variables(self):
        # This method is used by the water balance plugin (DeltaresTdiToolbox)
        return self.available_subgrid_map_vars

    def node_type_of(self, node_idx):
        pass

    def line_type_of(self, line_idx):
        pass

    @cached_property
    def timestamps(self):
        return self.get_timestamps()

    def get_timeseries(
            self, object_type, object_id, nc_variable, fill_value=None):
        return self.temporary_get_timeseries_impl(
            object_type, object_id, nc_variable, fill_value)

    def temporary_get_timeseries_impl(
            self, object_type, object_id, nc_variable, fill_value=None):
        # TODO: this is a crappy but working implementation, replace it by a
        # better one in the future (e.g. using threedigrid)!
        import numpy as np
        if object_type in ['nodes', 'flowlines', 'pumplines']:
            object_id -= 1
        if object_type == 'nodes':
            if object_id < self.nMesh2D_nodes:
                # it's 2d
                nc_variable = self.PREFIX_2D + nc_variable
                netcdf_id = object_id
            else:
                # it's 1d
                nc_variable = self.PREFIX_1D + nc_variable
                netcdf_id = object_id - self.nMesh2D_nodes
        elif object_type == 'flowlines':
            if object_id < self.nMesh2D_lines:
                # it's 2d
                nc_variable = self.PREFIX_2D + nc_variable
                netcdf_id = object_id
            else:
                # it's 1d
                nc_variable = self.PREFIX_1D + nc_variable
                netcdf_id = object_id - self.nMesh2D_lines
        elif object_type == 'pumplines':
            nc_variable = self.PREFIX_1D + nc_variable
            netcdf_id = object_id
        else:
            raise NotImplementedError("TODO")

        vals = self.ds.variables[nc_variable][:, netcdf_id]

        # Zip timeseries together in (n,2) array
        if fill_value is not None and type(vals) == np.ma.core.MaskedArray:
            vals = vals.filled(fill_value)
        return np.vstack((self.timestamps, vals)).T

    def get_timestamps(self, object_type=None, parameter=None):
        # TODO: use cached property to limit file access
        return self.ds.variables['time'][:]

    # used in map_animator
    def get_values_by_timestep_nr(
            self, variable, timestamp_idx, index=None, use_cache=True):
        return self.temp_get_values_by_timestep_nr_impl(
            variable, timestamp_idx, index, use_cache)

    def _nc_from_mem(self, variable, use_cache=True):
        """Get netcdf data from memory if needed."""
        if use_cache:
            try:
                data = self._cache[variable]
            except KeyError:
                # Keep the whole netCDF array for a variable in memory for
                # performance
                data = self.ds.variables[variable][:]  # make copy
                self._cache[variable] = data
        else:
            # this returns a netCDF Variable, which behaves like a np array
            data = self.ds.variables[variable]
        return data

    def temp_get_values_by_timestep_nr_impl(
            self, variable, timestamp_idx, index=None, use_cache=True):
        import numpy as np
        from .netcdf import Q_TYPES, H_TYPES
        var_2d = self.PREFIX_2D + variable
        var_1d = self.PREFIX_1D + variable

        if index is not None:
            # in the groundwater version, the node index starts from 1 instead
            # of 0.
<<<<<<< HEAD
            # Note: a new array is created, e.g., index doesn't get modified
            index = index - 1
=======
            index = index - 1  # copies the array
>>>>>>> f0deebc6

            # hacky object_type checking mechanism, sinds we don't have
            # that information readily available
            if variable == 'q_pump':
                return self._nc_from_mem(
                    var_1d, use_cache)[timestamp_idx, index]
            elif variable in Q_TYPES:
                threshold = self.nMesh2D_lines
            elif variable in H_TYPES:
                threshold = self.nMesh2D_nodes
            else:
                raise ValueError(variable)
            # find indices of 2d and 1d components
            idx_2d = np.where(index < threshold)[0]
            idx_1d = np.where(index >= threshold)[0]
            # make index arrays that can be used on the nc variables
            iarr_2d = index[idx_2d]
            iarr_1d = index[idx_1d] - threshold
            res = np.zeros(index.shape)
            # Note sure if a netCDF bug or a known difference in behavior.
            # Indexing a numpy array using [], or np.array([], dtype=int)
            # works, but on a netCDF Variable it doesn't. Therefore we must
            # explicitly check if the list is empty.
            if iarr_2d.size > 0:
                res[idx_2d] = self._nc_from_mem(
                    var_2d, use_cache)[timestamp_idx, iarr_2d]
            if iarr_1d.size > 0:
                res[idx_1d] = self._nc_from_mem(
                    var_1d, use_cache)[timestamp_idx, iarr_1d]
        else:
            if variable == 'q_pump':
                return self._nc_from_mem(var_1d, use_cache)[timestamp_idx, :]
            # TODO: pumps won't work
            vals_2d = self._nc_from_mem(var_2d, use_cache)[timestamp_idx, :]
            vals_1d = self._nc_from_mem(var_1d, use_cache)[timestamp_idx, :]
            # order is: 2D, then 1D
            res = np.hstack((vals_2d, vals_1d))

        fill_value_2d = self.ds.variables[var_2d]._FillValue
        fill_value_1d = self.ds.variables[var_1d]._FillValue
        assert fill_value_1d == fill_value_2d, \
            "Difference in fill value, can't consolidate"
        # res is a normal array, we need to mask the values again from the
        # netcdf
        masked_res = np.ma.masked_values(res, fill_value_2d)
        return masked_res

    @property
    def gridadmin(self):
        if not self._ga:
            from ..utils.patched_threedigrid import GridH5Admin
            from ..datasource.netcdf import find_h5_file
            f = find_h5_file(self.file_path)
            # d = os.path.dirname(self.file_path)
            # f = os.path.join(d, 'gridadmin.h5')
            self._ga = GridH5Admin(f)

        return self._ga

    @property
    def ds_aggregation(self):
        return None<|MERGE_RESOLUTION|>--- conflicted
+++ resolved
@@ -153,12 +153,8 @@
         if index is not None:
             # in the groundwater version, the node index starts from 1 instead
             # of 0.
-<<<<<<< HEAD
             # Note: a new array is created, e.g., index doesn't get modified
-            index = index - 1
-=======
             index = index - 1  # copies the array
->>>>>>> f0deebc6
 
             # hacky object_type checking mechanism, sinds we don't have
             # that information readily available
