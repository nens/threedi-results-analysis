--- conflicted
+++ resolved
@@ -1,368 +1,7 @@
-# from .base import BaseDataSource
-# from ..utils import cached_property
-# import logging
-# import numpy as np
-#
-# log = logging.getLogger(__name__)
-
-
-# layer_information = [
-#     # layer object_type, gridadmin_name , gridadmin_type, qgis layer_source
-#     ('v2_connection_nodes', 'v2_connection_nodes', 'nodes', 'schematized'),
-#     ('v2_pipe_view', 'v2_pipe', 'lines', 'schematized'),
-#     ('v2_channel', 'v2_channel', 'lines', 'schematized'),
-#     ('v2_culvert_view', 'v2_culvert', 'lines', 'schematized'),
-#     ('v2_pumpstation', 'v2_pumpstation', 'pumps', 'schematized'),
-#     # deze niet nodig toch?
-#     #  ('v2_pumpstation_view', 'pumpstation', 'q', 'schematized'),
-#     ('v2_weir_view', 'v2_weir', 'lines', 'schematized'),
-#     ('v2_orifice_view', 'v2_orifice', 'lines', 'schematized'),
-#     # ('sewerage_manhole', 'manhole', 'h', 'schematized'),
-#     # ('sewerage_pipe_view', 'pipe', 'q', 'schematized'),
-#     # ('sewerage_pumpstation', 'pumpstation', 'q', 'schematized'),
-#     # ('sewerage_pumpstation_view', 'pumpstation', 'q', 'schematized'),
-#     # ('sewerage_weir_view', 'weir', 'q', 'schematized'),
-#     # ('sewerage_orifice_view', 'orifice', 'q', 'schematized'),
-#     ('flowlines', 'lines', 'lines', 'result'),
-#     ('nodes', 'nodes', 'nodes', 'result'),
-#     ('pumplines', 'pumps', 'pumps', 'result'),
-#     ('node_results', 'nodes', 'nodes', 'result'),
-#     ('node_results_groundwater', 'nodes', 'h', 'result'),
-#     ('line_results', 'lines', 'lines', 'result'),
-#     ('line_results_groundwater', 'lines', 'lines', 'result'),
-# ]
-#
-# object_type_gr_name = dict(
-#     [(a[0], a[1]) for a in layer_information])
-# object_type_gr_type = dict(
-#     [(a[0], a[2]) for a in layer_information])
-# object_type_layer_source = dict(
-#     [(a[0], a[3]) for a in layer_information])
-#
-#
-# def get_gr_name(current_layer_name):
-#     # Get the gridadmin name (v2_weir, v2_channel, etc) for internal purposes
-#     if current_layer_name in object_type_gr_name.keys():
-#         return object_type_gr_name[current_layer_name]
-#     else:
-#         msg = "Unsupported layer: %s." % current_layer_name
-#         log.warning(msg)
-#         return None
-# assert get_gr_name('v2_weir_view') == 'v2_weir'
-#
-#
-# def get_gr_type(current_layer_name):
-#     # Get the gridadmin type (nodes, lines, pumps) for internal purposes
-#     if current_layer_name in object_type_gr_type.keys():
-#         return object_type_gr_type[current_layer_name]
-#     else:
-#         msg = "Unsupported layer: %s." % current_layer_name
-#         log.warning(msg)
-#         return None
-# assert get_gr_type('v2_weir_view') == 'lines'
-#
-#
-# def get_layer_source(current_layer_name):
-#     # Get the layer source (schematized, result) for internal purposes
-#     if current_layer_name in object_type_layer_source.keys():
-#         return object_type_layer_source[current_layer_name]
-#     else:
-#         msg = "Unsupported layer: %s." % current_layer_name
-#         log.warning(msg)
-#         return None
-# assert get_layer_source('v2_weir_view') == 'schematized'
-# assert get_layer_source('pumplines') == 'result'
-#
-#
-# class NetcdfDataSourceGroundwater(BaseDataSource):
-#     PREFIX_1D = 'Mesh1D_'
-#     PREFIX_2D = 'Mesh2D_'
-#     PREFIX_1D_LENGTH = 7  # just so we don't have to recalculate
-#     PREFIX_2D_LENGTH = 7  # just so we don't have to recalculate
-#
-#     def __init__(self, file_path=None, *args, **kwargs):
-#         from netCDF4 import Dataset
-#         self.file_path = file_path
-#         self._ga = None
-#         self.ds = Dataset(file_path)
-#         self.nMesh2D_nodes = self.ds.dimensions['nMesh2D_nodes'].size
-#         self.nMesh1D_nodes = self.ds.dimensions['nMesh1D_nodes'].size
-#         self.nMesh2D_lines = self.ds.dimensions['nMesh2D_lines'].size
-#         self.nMesh1D_lines = self.ds.dimensions['nMesh1D_lines'].size
-#
-#     def _strip_prefix(self, var_name):
-#         """Strip away netCDF variable name prefixes.
-#
-#         Example variable names: 'Mesh2D_s1', 'Mesh1D_s1'
-#
-#         >>> from ThreeDiToolbox.datasource.netcdf_groundwater
-#         import NetcdfDataSourceGroundwater  # noqa
-#         >>> ds = NetcdfDataSourceGroundwater()
-#         >>> ds._strip_prefix('Mesh2D_s1')
-#         's1'
-#         >> ds._strip_prefix('Mesh1D_q')
-#         'q'
-#         >>> ds._strip_prefix('iets_anders')
-#         'iets_anders'
-#         """
-#         if var_name.startswith(self.PREFIX_1D):
-#             return var_name[self.PREFIX_1D_LENGTH:]
-#         elif var_name.startswith(self.PREFIX_2D):
-#             return var_name[self.PREFIX_2D_LENGTH:]
-#         else:
-#             return var_name
-#
-#     @cached_property
-#     def available_subgrid_map_vars(self):
-#         """Available variables from 'subgrid_map.nc'."""
-#         from .netcdf import SUBGRID_MAP_VARIABLES
-#         known_subgrid_map_vars = set([v.name for v in SUBGRID_MAP_VARIABLES])
-#         raw_available_vars = [
-#             v for v in self.ds.variables.keys() if
-#             v.startswith(self.PREFIX_1D) or v.startswith(self.PREFIX_2D)]
-#         # Convert to a set to (1) get rid of duplicate variable names, and (2)
-#         # to intersect with known variables
-#         available_vars = set(
-#             [self._strip_prefix(v) for v in raw_available_vars])
-#         # filter using a hardcoded 'whitelist'
-#         available_known_vars = available_vars.intersection(
-#             known_subgrid_map_vars)
-#         return list(available_known_vars)
-#
-#     @cached_property
-#     def available_aggregation_vars(self):
-#         return []
-#
-#     def get_available_variables(self):
-#         # This method is used by the water balance plugin (DeltaresTdiToolbox)
-#         return self.available_subgrid_map_vars
-#
-#     def node_type_of(self, node_idx):
-#         pass
-#
-#     def line_type_of(self, line_idx):
-#         pass
-#
-#     @cached_property
-#     def timestamps(self):
-#         return self.get_timestamps()
-#
-#     # def get_timeseries(
-#     #         self, object_type, object_id, nc_variable, fill_value=None):
-#     #     return self.temporary_get_timeseries_impl(
-#     #         object_type, object_id, nc_variable, fill_value)
-#
-#     def get_timeseries_schematisation_layer(
-#             self, object_type, object_id, nc_variable, timeseries=None,
-#             only=None, data=None):
-#
-#         """
-#         -   just using a random v2_bergermeer nc and h5 file we see that:
-#         In [1]: gr.lines.filter(content_type='v2_channel').content_pk
-#         Out[1]: array([1, 1, 2, ...,  760,  851, 1090]
-#         In [2]: len(set(gr.lines.filter(content_type='v2_channel').content_pk))
-#         Out[2]: 2346
-#         In [3]: len(set(gr.lines.filter(content_type='v2_channel').content_pk))
-#         Out[3]: 1175
-#         -   The v2_channel QgisVectorLayer contains id 1 till 666668899 (
-#             1175 rows), so we can use content_pk to retrieve a timeseries
-#         -   to get a timeseries using threedigridadmin, we need to call e.g.
-#             gr.lines.filter(content_type='v2_channel', content_pk=1).
-#             timeseries(indexes=slice(None)).only('q').data['q']
-#         -   this will return multiple timeseries (since a v2_channel can be
-#             splitted up in multiple flowlines
-#         -   slice(None) means we get all timesteps.
-#         -   get_timeseries_schematisation_layer() gets strings as arguments
-#             that we need to parse as atrributes
-#         """
-#
-#         # one example for v2_weir_view
-#         # gr.lines
-#         # determine wheter v2_weir_view is a lines, nodes or pumps
-#         first = getattr(self.gr, get_gr_type(object_type))
-#         # gr.lines.filter(content_type='v2_weir', content_pk=1)
-#         # we need to get de gridadminname of v2_weir_view (=v2_weir)
-#         second = first.filter(content_type=get_gr_name(object_type),
-#                               content_pk=object_id)
-#         # gr.lines.filter(content_type='v2_channel',content_pk=1).timeseries(
-#         # indexes=slice(None))
-#         third = second.timeseries(indexes=slice(None))
-#         # gr.lines.filter(content_type='v2_channel',content_pk=1).timeseries(
-#         # indexes=slice(None)).only('q')
-#         fourth = third.only(nc_variable)
-#         # gr.lines.filter(content_type='v2_channel',content_pk=1).timeseries(
-#         # indexes=slice(None)).only('q').data
-#         fifth = fourth.data
-#         # fifth is an OrderedDict:
-#         # OrderedDict([('q', array([  [ 0.00000000e+00,  0.00000000e+00],
-#         #                             [-3.27184124e-10, -7.85903914e-12],
-#         # to only get the array we use fifth['q']
-#         #
-#         # Besides, for now we take the average per timestep/element in this
-#         # array. To do this we use numpy.mean on axis=1
-#         self.vals = np.mean(fifth[nc_variable], axis=1)
-#
-#     def get_timeseries_result_layer(self, object_type, object_id, nc_variable):
-#         """
-#         -   to get a timeseries using threedigridadmin, we need to call e.g.
-#             ga.nodes.filter(id=100).timeseries(indexes=slice(None)).s1
-#         -   slice(None) means we get all timesteps.
-#         -   get_timeseries_result_layer() gets strings as arguments
-#             that we need to parse as atrributes
-#         -   using the gridadmin in a python we see that:
-#         In [1]: gr.nodes.id
-#         Out[1]: array([0, 1, 2, ..., 15601, 15602, 15603])
-#         In [2]: len(gr.nodes.id)
-#         Out[2]: 15604
-#         In [3]: len(set(gr.nodes.id))
-#         Out[3]: 15604
-#         In [4]: gr.nodes.filter(id=0)
-#         this returns empty stuff
-#         -   The nodes QgisVectorLayer contains id 1 till 15603 (15603 rows),
-#             therefore we can use id to retrieve a timeseries
-#         """
-#
-#         # we need the grdadmin type (e.g. rom flowlines to lines)
-#         object_type = get_gr_type(object_type)
-#         # one example for nodes
-#         # gr.nodes
-#         first = getattr(self.gr, object_type)
-#         # gr.nodes.filter(id=100)
-#         second = first.filter(id=object_id)
-#         # gr.nodes.filter(id=100).timeseries(indexes=slice(None))
-#         third = second.timeseries(indexes=slice(None))
-#         # get the timeserie of the nc_variable
-#         self.vals = getattr(third, nc_variable)
-#         # flatten numpyarray
-#         self.vals = self.vals.flatten()
-#
-#     def get_timeseries(
-#             self, object_type, object_id, nc_variable, fill_value=None):
-#
-#         # import numpy as np
-#         from ..utils.patched_threedigrid import GridH5ResultAdmin
-#         from ..utils.patched_threedigrid import GridH5Admin
-#         from ..datasource.netcdf import find_h5_file
-#
-#         f = find_h5_file(self.file_path)
-#         # d = os.path.dirname(self.file_path)
-#         # f = os.path.join(d, 'gridadmin.h5')
-#         gridadmin_file = GridH5Admin(f)
-#
-#         # GridH5ResultAdmin(file_path_nc, file_path_nc)
-#         self.gr = GridH5ResultAdmin(f, self.file_path)
-#         # ugly way to get the last_timestamp
-#         # we need the last
-#         start_time = 0
-#         all_timestamps = self.timestamps
-#         end_time = all_timestamps[-1]
-#
-#         # determine if layer is a not_schematized (e.g nodes, pumps)
-#         if get_layer_source(object_type) == 'result':
-#             if object_type == 'pumplines':
-#                 nc_variable = 'Mesh1D_q_pump'
-#             self.get_timeseries_result_layer(
-#                 object_type, object_id, nc_variable)
-#         elif get_layer_source(object_type) == 'schematized':
-#             if object_type == 'v2_pumpstation':
-#                 nc_variable = 'Mesh1D_q_pump'
-#             self.get_timeseries_schematisation_layer(
-#                 object_type, object_id, nc_variable)
-#
-#         # Zip timeseries together in (n,2) array
-#         if fill_value is not None and type(self.vals) == \
-#                 np.ma.core.MaskedArray:
-#             self.vals = self.vals.filled(fill_value)
-#         return np.vstack((self.timestamps, self.vals)).T
-#
-#     def get_timestamps(self, object_type=None, parameter=None):
-#         # TODO: use cached property to limit file access
-#         return self.ds.variables['time'][:]
-#
-#     # used in map_animator
-#     def get_values_by_timestep_nr(self, variable, timestamp_idx, index=None):
-#         return self.temp_get_values_by_timestep_nr_impl(
-#             variable, timestamp_idx, index)
-#
-#     def temp_get_values_by_timestep_nr_impl(
-#             self, variable, timestamp_idx, index=None):
-#         import numpy as np
-#         from .netcdf import Q_TYPES, H_TYPES
-#         var_2d = self.PREFIX_2D + variable
-#         var_1d = self.PREFIX_1D + variable
-#
-#         if index is not None:
-#             # a new array is created, thus safe
-#             index = index - 1
-#
-#             # hacky object_type checking mechanism, sinds we don't have
-#             # that information readily available
-#             if variable == 'q_pump':
-#                 return self.ds.variables[var_1d][timestamp_idx, index]
-#             elif variable in Q_TYPES:
-#                 threshold = self.nMesh2D_lines
-#             elif variable in H_TYPES:
-#                 threshold = self.nMesh2D_nodes
-#             else:
-#                 raise ValueError(variable)
-#             # find indices of 2d and 1d components
-#             idx_2d = np.where(index < threshold)[0]
-#             idx_1d = np.where(index >= threshold)[0]
-#             # make index arrays that can be used on the nc variables
-#             iarr_2d = index[idx_2d]
-#             iarr_1d = index[idx_1d] - threshold
-#             res = np.zeros(index.shape)
-#             # Note sure if a netCDF bug or a known difference in behavior.
-#             # Indexing a numpy array using [], or np.array([], dtype=int)
-#             # works, but on a netCDF Variable it doesn't. Therefore we must
-#             # explicitly check if the list is empty.
-#             if iarr_2d.size > 0:
-#                 res[idx_2d] = self.ds.variables[var_2d][timestamp_idx, iarr_2d]
-#             if iarr_1d.size > 0:
-#                 res[idx_1d] = self.ds.variables[var_1d][timestamp_idx, iarr_1d]
-#         else:
-#             if variable == 'q_pump':
-#                 return self.ds.variables[var_1d][timestamp_idx, :]
-#             # TODO: pumps won't work
-#             vals_2d = self.ds.variables[var_2d][timestamp_idx, :]
-#             vals_1d = self.ds.variables[var_1d][timestamp_idx, :]
-#             # order is: 2D, then 1D
-#             res = np.hstack((vals_2d, vals_1d))
-#
-#         fill_value_2d = self.ds.variables[var_2d]._FillValue
-#         fill_value_1d = self.ds.variables[var_1d]._FillValue
-#         assert fill_value_1d == fill_value_2d, \
-#             "Difference in fill value, can't consolidate"
-#         # res is a normal array, we need to mask the values again from the
-#         # netcdf
-#         masked_res = np.ma.masked_values(res, fill_value_2d)
-#         return masked_res
-#
-#     @property
-#     def gridadmin(self):
-#         if not self._ga:
-#             from ..utils.patched_threedigrid import GridH5Admin
-#             from ..datasource.netcdf import find_h5_file
-#             from ..utils.patched_threedigrid import GridH5ResultAdmin
-#             f = find_h5_file(self.file_path)
-#             # d = os.path.dirname(self.file_path)
-#             # f = os.path.join(d, 'gridadmin.h5')
-#             self._ga = GridH5Admin(f)
-#
-#         return self._ga
-
-
-
-
-
-
-# dit moet em uiteindelijk werken!!
-
 from .base import BaseDataSource
 from ..utils import cached_property
 import logging
 import numpy as np
-import os
 
 log = logging.getLogger(__name__)
 
@@ -719,7 +358,6 @@
             self._ga = GridH5Admin(h5)
         return self._ga
 
-<<<<<<< HEAD
     @property
     def gridadmin_result(self):
         if not self._ga_result:
@@ -728,10 +366,6 @@
             h5 = find_h5_file(self.file_path)
             self._ga_result = GridH5ResultAdmin(h5, self.file_path)
         return self._ga_result
-=======
-        return self._ga
-
-    @property
+
     def ds_aggregation(self):
-        return None
->>>>>>> 490382c0
+        return None