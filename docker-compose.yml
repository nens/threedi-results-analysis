--- conflicted
+++ resolved
@@ -6,11 +6,7 @@
     image: qgis-desktop:3.4.5
     build:
       context: .
-<<<<<<< HEAD
-      dockerfile: Docker/ltr/Dockerfile
-=======
       dockerfile: Docker/qgis_ltr/Dockerfile
->>>>>>> 486df588
 
     volumes:
       - /tmp/.X11-unix:/tmp/.X11-unix  # Allow GUI application to run in docker
