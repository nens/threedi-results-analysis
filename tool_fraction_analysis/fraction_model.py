from qgis.PyQt.QtCore import Qt
from qgis.PyQt.QtGui import QColor
from qgis.PyQt.QtGui import QStandardItem
from qgis.PyQt.QtGui import QStandardItemModel
from threedi_results_analysis.threedi_plugin_model import ThreeDiResultItem

import logging
import numpy as np
import pyqtgraph as pg


logger = logging.getLogger(__name__)

FRACTION_COLOR_LIST = [
    (135, 86, 146),  # paars
    (243, 132, 0),  # oranje
    (190, 0, 50),  # rood
    (194, 178, 128),  # beige
    (0, 136, 86),  # groen
    (161, 202, 241),  # lichtblauw
    (230, 143, 172),
    (0, 103, 165),
    (249, 147, 121),
    (96, 78, 151),
    (246, 166, 0),
    (179, 68, 108),
    (220, 211, 0),
    (136, 45, 23),
    (141, 182, 0),
    (101, 69, 34),
    (226, 88, 34),
    (43, 61, 38),
]


class FractionModel(QStandardItemModel):

    def __init__(self, parent, result_model):
        super().__init__(parent)
        self.result_model = result_model
        self.setHorizontalHeaderLabels(["active", "pattern", "substance"])
        self.result_item = None

    def clear(self):
        self.result_item = None
        super().clear()

    def set_fraction(self, item: ThreeDiResultItem, substance: str):
        self.clear()

        self.setHorizontalHeaderLabels(["active", "pattern", "substance"])
        self.result_item = item

        # Retrieve the substances
        threedi_result = self.result_item.threedi_result
        water_quality_vars = threedi_result.available_water_quality_vars

        # We'll alphabetically sort them
        water_quality_vars = sorted(water_quality_vars, key=lambda x: x["name"] or x["parameters"])
        for wq_var in water_quality_vars:
            if wq_var["unit"] != substance:
                continue
            color_item = QStandardItem()
<<<<<<< HEAD
            color_item.setData((Qt.SolidLine, self.get_new_color()))
=======
            color_item.setData((Qt.PenStyle.SolidLine, self.get_color()))
>>>>>>> 9dc8522c
            color_item.setEditable(False)
            # Display the "name" if present, otherwise parameter name
            substance_name = wq_var["name"] or wq_var["parameters"]
            substance_item = QStandardItem(substance_name)
            substance_item.setEditable(False)
            check_item = QStandardItem("")
            check_item.setCheckable(True)
            check_item.setEditable(False)
            check_item.setCheckState(Qt.CheckState.Checked)
            check_item.setData(wq_var["parameters"])
            self.appendRow([check_item, color_item, substance_item])

    def get_new_color(self) -> QColor:
        return FRACTION_COLOR_LIST[self.rowCount() % len(FRACTION_COLOR_LIST)]

    def create_plots(self, feature_id, time_units, stacked, volume, unit_conversion):
        plots = []
        cumulative_ts_table = None

        if volume:
            volume_series = self.timeseries_table("vol", feature_id, time_units=time_units)

        for row in range(self.rowCount()):
            style, color = self.item(row, 1).data()
            pen = pg.mkPen(color=QColor(*color), width=2, style=style)
            substance = self.item(row, 0).data()
            visible = (self.item(row, 0).checkState() == Qt.CheckState.Checked)
            ts_table = self.timeseries_table(substance, feature_id, time_units=time_units)

            if volume:
                # Some conversion for convenient volume units
                ts_table = ts_table * unit_conversion
                # multiply with nodes' volume when volume_mode is selected
                ts_table[:, 1] = np.multiply(ts_table[:, 1], volume_series[:, 1])

            if stacked:
                if cumulative_ts_table is not None:
                    ts_table[:, 1] = np.add(ts_table[:, 1], cumulative_ts_table)
                cumulative_ts_table = ts_table[:, 1]  # Don't sum the timekeys

            plot = pg.PlotDataItem(ts_table, pen=pen)
            plots.append((substance, plot, visible))

        return plots

    def timeseries_table(self, substance, id, time_units):
        timeseries = self.result_item.threedi_result.get_timeseries(
            substance, node_id=id, fill_value=np.NaN
        )
        if timeseries.shape[1] == 1:
            logger.error("1-element timeserie, plotting empty serie")
            return np.array([], dtype=float)
        if time_units == "hrs":
            vector = np.array([3600, 1])
        elif time_units == "mins":
            vector = np.array([60, 1])
        else:
            vector = np.array([1, 1])
        return timeseries / vector<|MERGE_RESOLUTION|>--- conflicted
+++ resolved
@@ -61,11 +61,7 @@
             if wq_var["unit"] != substance:
                 continue
             color_item = QStandardItem()
-<<<<<<< HEAD
-            color_item.setData((Qt.SolidLine, self.get_new_color()))
-=======
-            color_item.setData((Qt.PenStyle.SolidLine, self.get_color()))
->>>>>>> 9dc8522c
+            color_item.setData((Qt.PenStyle.SolidLine, self.get_new_color()))
             color_item.setEditable(False)
             # Display the "name" if present, otherwise parameter name
             substance_name = wq_var["name"] or wq_var["parameters"]
