from pathlib import Path
from cached_property import cached_property
from qgis.PyQt.QtCore import pyqtSignal, pyqtSlot
from qgis.PyQt.QtGui import QStandardItem, QStandardItemModel
from qgis.PyQt.QtXml import QDomDocument, QDomElement
from ThreeDiToolbox.utils.constants import TOOLBOX_XML_ELEMENT_ROOT
from ThreeDiToolbox.datasource.threedi_results import ThreediResult

import logging
import re

logger = logging.getLogger(__name__)


class ThreeDiGridItem(QStandardItem):
    def __init__(self, path, text: str, *args, **kwargs):
        super().__init__(*args, **kwargs)

        self.path = Path(path)
<<<<<<< HEAD

=======
        self.layer_group = None
>>>>>>> 7de2e8d1
        self.setSelectable(True)
        self.setEditable(True)
        self.setText(text)

        self._layer_group = None

    @property
    def layer_group(self):
        return self._layer_group

    @layer_group.setter
    def layer_group(self, value):
        if self._layer_group is None and value is not None:
            value.nameChanged.connect(self.update_text_from_layer_group)
        self._layer_group = value

    # @pyqtSlot(QgsLayerTreeGroup, str)
    def update_text_from_layer_group(self, layer_group, text):
        self.setText(text)


class ThreeDiResultItem(QStandardItem):
    def __init__(self, path, *args, **kwargs):
        super().__init__(*args, **kwargs)
        self.path = Path(path)
        self.setCheckable(True)
        self.setCheckState(2)

    @cached_property
    def threedi_result(self):
        # ThreediResult is a wrapper around a theedigrid's
        # netcdf support
        return ThreediResult(self.path)


class ThreeDiPluginModel(QStandardItemModel):
    grid_added = pyqtSignal(ThreeDiGridItem)
    result_added = pyqtSignal(ThreeDiResultItem)
    result_checked = pyqtSignal(ThreeDiResultItem)
    result_unchecked = pyqtSignal(ThreeDiResultItem)
    result_selected = pyqtSignal(ThreeDiResultItem)
    result_deselected = pyqtSignal(ThreeDiResultItem)
    result_changed = pyqtSignal(ThreeDiResultItem)
    grid_selected = pyqtSignal(ThreeDiGridItem)
    grid_deselected = pyqtSignal(ThreeDiGridItem)
    grid_changed = pyqtSignal(ThreeDiGridItem)
    grid_removed = pyqtSignal(ThreeDiGridItem)
    result_removed = pyqtSignal(ThreeDiResultItem)

    # Counter for label (needs to be set when model is loaded)
    _grid_counter = 0

    def __init__(self, *args, **kwargs):
        super().__init__(*args, **kwargs)
        self.itemChanged.connect(self.item_changed)

    # @pyqtSlot(QStandardItem)
    def item_changed(self, item: QStandardItem):
        if isinstance(item, ThreeDiResultItem):
            {
                2: self.result_checked, 0: self.result_unchecked,
            }[item.checkState()].emit(item)
            self.result_changed.emit(item)
        elif isinstance(item, ThreeDiGridItem):
            logger.info("Item data changed")
            self.grid_changed.emit(item)

    @pyqtSlot(str)
    def add_grid(self, input_gridadmin_h5_or_gpkg: str, text: str = "") -> ThreeDiGridItem:
        """Adds a grid item to the model, emits grid_added"""
        parent_item = self.invisibleRootItem()
        path_h5_or_gpkg = Path(input_gridadmin_h5_or_gpkg)
        if self.contains(path_h5_or_gpkg, ignore_suffix=True):
            return
        grid_item = ThreeDiGridItem(path_h5_or_gpkg, text if text else self._resolve_grid_item_text(path_h5_or_gpkg))
        parent_item.appendRow(grid_item)
        self.grid_added.emit(grid_item)
        return grid_item

    @pyqtSlot(str, ThreeDiGridItem)
    def add_result(self, input_result_nc: str, parent_item: ThreeDiGridItem, text: str = "") -> ThreeDiResultItem:
        """Adds a result item to the parent grid item, emits result_added"""
        path_nc = Path(input_result_nc)
        if self.contains(path_nc):
            return

        result_item = ThreeDiResultItem(path_nc, text if text else self._resolve_result_item_text(path_nc))
        parent_item.appendRow(result_item)
        self.result_added.emit(result_item)
        return result_item

    @pyqtSlot(ThreeDiGridItem)
    def remove_grid(self, item: ThreeDiGridItem) -> bool:
        """Removes a grid from the model, emits grid_removed"""
        result = self.removeRows(self.indexFromItem(item).row(), 1)
        self.grid_removed.emit(item)
        return result

    @pyqtSlot(ThreeDiResultItem)
    def remove_result(self, item: ThreeDiResultItem) -> bool:
        """Removes a result from the model, emits result_removed"""
        grid_item = item.parent()
        assert isinstance(grid_item, ThreeDiGridItem)
        grid_item.removeRow(item.row())

        self.result_removed.emit(item)
        return True

    @pyqtSlot()
    def clear(self, emit: bool = True) -> None:
        """Removes all items from the model.

        Traverses through the three top-down, emits grid_removed and result_removed
        for each subsequent item (if emit is True), then clears the tree.
        """
        # Traverse and emit if desired
        if emit:
            self._clear_recursive(self.invisibleRootItem())
        # Clear the actual model
        super().clear()

        self._grid_counter = 0

    def _clear_recursive(self, item: QStandardItemModel):
        if isinstance(item, ThreeDiGridItem):
            self.grid_removed.emit(item)
        elif isinstance(item, ThreeDiResultItem):
            self.result_removed.emit(item)

        # Traverse into the children
        if item.hasChildren():
            for i in range(item.rowCount()):
                self._clear_recursive(item.child(i))

    def read(self, doc: QDomDocument, resolver) -> bool:
        """Reads the model from the provided XML DomDocument

        Recursively traverses down the XML tree. Returns True
        on success. Resolver is used to convert between relative
        and absolute paths.
        """
        self.clear()

        # Find existing element corresponding to the result model
        results_nodes = doc.elementsByTagName(TOOLBOX_XML_ELEMENT_ROOT)

        if results_nodes.length() > 1:
            logger.error("XML file contains multiple toolbox root elements, aborting load.")
            return False
        elif results_nodes.length() == 0:
            return True  # Nothing to load

        results_node = results_nodes.at(0)
        assert results_node.parentNode() is not None

        # Now traverse through the XML tree and add model items
        if not self._read_recursive(results_node, self.invisibleRootItem(), resolver):
            logger.error("Unexpected XML item, aborting read")
            self.clear()
            return False

        return True

    def _read_recursive(self,  xml_parent: QDomElement, model_parent: QStandardItem, resolver) -> bool:
        child_xml_nodes = xml_parent.childNodes()

        for i in range(child_xml_nodes.count()):
            xml_node = child_xml_nodes.at(i)

            if xml_node.isElement():
                xml_element_node = xml_node.toElement()
                tag_name = xml_element_node.tagName()
                model_node = None
                if tag_name == "grid":
                    model_node = self.add_grid(
                        resolver.readPath(xml_element_node.attribute("path")),
                        xml_element_node.attribute("text"),
                    )
                elif tag_name == "result":
                    model_node = self.add_result(
                        resolver.readPath(xml_element_node.attribute("path")),
                        model_parent,
                        xml_element_node.attribute("text"),
                    )
                else:
                    logger.error("Unexpected XML item type, aborting read")
                    return False

                assert model_node is not None
                if not self._read_recursive(xml_node, model_node, resolver):
                    return False
            else:
                return False

        return True

    def write(self, doc: QDomDocument, resolver) -> bool:
        """Add the model to the provided XML DomDocument

        Recursively traverses down the model tree. Returns True
        on success. Resolver is used to convert between relative
        and absolute paths.
        """
        # Find and remove the existing element corresponding to the result model
        results_nodes = doc.elementsByTagName(TOOLBOX_XML_ELEMENT_ROOT)
        if results_nodes.length() == 1:
            results_node = results_nodes.at(0)
            assert results_node.parentNode() is not None
            results_node.parentNode().removeChild(results_node)

        # Create new results node under main (qgis) node
        qgis_nodes = doc.elementsByTagName("qgis")
        assert qgis_nodes.length() == 1 and qgis_nodes.at(0) is not None
        qgis_node = qgis_nodes.at(0)
        results_node = doc.createElement(TOOLBOX_XML_ELEMENT_ROOT)
        results_node = qgis_node.appendChild(results_node)
        assert results_node is not None

        # Traverse through the model and save the nodes
        if not self._write_recursive(doc, results_node, self.invisibleRootItem(), resolver):
            logger.error("Unable to write model")
            return False

        return True

    def _write_recursive(self, doc: QDomDocument, xml_parent: QDomElement, model_parent: QStandardItem, resolver) -> bool:
        # Something is wrong when exactly one of them is None
        assert not (bool(xml_parent is not None) ^ bool(model_parent is not None))

        # Iterate over model child nodes and continue recursive traversion
        if model_parent.hasChildren():
            for i in range(model_parent.rowCount()):
                model_node = model_parent.child(i)
                xml_node = doc.createElement("temp")  # tag required

                # Populate the new xml_node with the info from model_node
                if isinstance(model_node, ThreeDiGridItem):
                    xml_node.setTagName("grid")
                    xml_node.setAttribute("path", resolver.writePath(str(model_node.path)))
                    xml_node.setAttribute("text", model_node.text())
                elif isinstance(model_node, ThreeDiResultItem):
                    xml_node.setTagName("result")
                    xml_node.setAttribute("path", resolver.writePath(str(model_node.path)))
                    xml_node.setAttribute("text", model_node.text())
                else:
                    logger.error("Unknown node type for serialization")
                    return False

                xml_node = xml_parent.appendChild(xml_node)
                assert xml_node is not None

                if not self._write_recursive(doc, xml_node, model_node, resolver):
                    return False

        return True

    def contains(self, path: Path, ignore_suffix: bool = False) -> bool:
        """Return if any item has a path attribute equal to path."""
        def _contains(item, path: Path, ignore_suffix: bool):
            if hasattr(item, "path"):
                p1, p2 = item.path, path
                if ignore_suffix:
                    p1, p2 = p1.with_suffix(""), p2.with_suffix("")
                if p1 == p2:
                    logger.warning(f"Item {path} was already added.")
                    return True
            return any(_contains(
                item=item.child(i),
                path=path,
                ignore_suffix=ignore_suffix
            ) for i in range(item.rowCount()))

        return _contains(
            item=self.invisibleRootItem(),
            path=path,
            ignore_suffix=ignore_suffix,
        )

    def select_item(self, index):
        item = self.itemFromIndex(index)
        if isinstance(item, ThreeDiGridItem):
            self.grid_selected.emit(item)
        elif isinstance(item, ThreeDiResultItem):
            self.result_selected.emit(item)

    def deselect_item(self, index):
        item = self.itemFromIndex(index)
        if isinstance(item, ThreeDiGridItem):
            self.grid_deselected.emit(item)
        elif isinstance(item, ThreeDiResultItem):
            self.result_selected.emit(item)

    def _resolve_grid_item_text(self, file: Path) -> str:
        """The text of the grid item depends on its containing file structure

        In case the grid file is in the 3Di Models & Simulations local directory
        structure, the text should be schematisation name + revision nr. Otherwise just a number.
        """
        if file.parent.parent is not None and file.parent.parent.parent is not None:
            if ThreeDiPluginModel._is_in_revision_folder(file):
                return file.parent.parent.parent.stem + ": " + ThreeDiPluginModel._retrieve_revision(file)

        text = str(self._grid_counter)
        self._grid_counter += 1
        return text

    @staticmethod
    def _resolve_result_item_text(file: Path) -> str:
        """The text of the result item is its parent folder
        """
        if file.parent is not None:
            return str(file.parent.stem)

        # Fallback
        return file.stem

    @staticmethod
    def _is_in_revision_folder(file: Path) -> bool:
        """Check if the file is in a 3Di revision folder."""
        logger.info(str(file))
        folder = file.parent.stem
        if folder not in ["results", "grid"]:
            return False

        rev_folder = file.parent.parent.stem
        logger.info(rev_folder)
        if rev_folder.endswith("work in progress") or rev_folder.startswith("revision "):
            return True

        return True

    @staticmethod
    def _retrieve_revision(file: Path) -> str:
        """Retrieves the revision number from the path."""
        rev_folder = str(file.parent.parent.stem)
        if rev_folder.endswith("work in progress") :
            return "work in progress"

        return re.match("^revision (\d+)$", rev_folder).group(1)<|MERGE_RESOLUTION|>--- conflicted
+++ resolved
@@ -17,11 +17,6 @@
         super().__init__(*args, **kwargs)
 
         self.path = Path(path)
-<<<<<<< HEAD
-
-=======
-        self.layer_group = None
->>>>>>> 7de2e8d1
         self.setSelectable(True)
         self.setEditable(True)
         self.setText(text)
