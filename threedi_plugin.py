--- conflicted
+++ resolved
@@ -1,8 +1,4 @@
-<<<<<<< HEAD
-from qgis.core import QgsApplication
-=======
 from qgis.core import QgsApplication, QgsDateTimeRange
->>>>>>> 4e82ff6e
 from qgis.PyQt.QtCore import QObject, Qt
 from qgis.PyQt.QtGui import QIcon
 from qgis.PyQt.QtWidgets import QAction
@@ -26,30 +22,18 @@
 from ThreeDiToolbox.utils.qprojects import ProjectStateMixin
 from ThreeDiToolbox.views.timeslider import TimesliderWidget
 from ThreeDiToolbox.tool_result_selection import models
-<<<<<<< HEAD
 from qgis.core import Qgis, QgsProject
 from qgis.utils import iface
 from ThreeDiToolbox.utils.user_messages import StatusProgressBar
 from ThreeDiToolbox.threedi_plugin_import import import_grid_item
 import os
-=======
-from qgis.core import Qgis, QgsVectorLayer, QgsProject, QgsCoordinateReferenceSystem
-from qgis.utils import iface
-from threedigrid.admin.exporters.geopackage import GeopackageExporter
-from ThreeDiToolbox.utils.user_messages import StatusProgressBar, pop_up_critical
-import os
-from osgeo import ogr
 import datetime
 from datetime import timedelta
->>>>>>> 4e82ff6e
 
 
 # Import the code for the DockWidget
 from .threedi_plugin_dockwidget import ThreeDiPluginDockWidget
-<<<<<<< HEAD
 from .threedi_plugin_model import ThreeDiPluginModel
-=======
->>>>>>> 4e82ff6e
 
 import logging
 
@@ -73,10 +57,7 @@
 
         self.iface = iface
         self.dockwidget = None
-<<<<<<< HEAD
         self.model = ThreeDiPluginModel()
-=======
->>>>>>> 4e82ff6e
 
         # Declare instance attributes
         self.actions = []
@@ -122,7 +103,7 @@
             self.water_balance_tool,
             self.watershed_tool,
             self.logfile_tool,
-        ]  
+        ]
 
         self.active_ts_datasource = None
         # ^^^ TODO: this doesn't seem to be set in here!
@@ -231,7 +212,6 @@
                 parent=self.iface.mainWindow(),
             )
 
-<<<<<<< HEAD
         if self.dockwidget is None:
             self.dockwidget = ThreeDiPluginDockWidget(None)
             self.iface.addDockWidget(Qt.RightDockWidgetArea, self.dockwidget)
@@ -242,15 +222,6 @@
 
         self.dockwidget.treeView.setModel(self.model)
 
-=======
-        if self.dockwidget == None:
-            self.dockwidget = ThreeDiPluginDockWidget(None)
-            self.iface.addDockWidget(Qt.RightDockWidgetArea, self.dockwidget)
-            self.dockwidget.grid_file_selected.connect(self.add_grid_file)
-            self.dockwidget.result_file_selected.connect(self.add_result_file)
-            self.dockwidget.show()
-
->>>>>>> 4e82ff6e
         # Processing Toolbox of Qgis will eventually replace our custom-toolbox
         self.initProcessing()
 
@@ -269,10 +240,7 @@
 
         tc = iface.mapCanvas().temporalController()
         tc.updateTemporalRange.connect(self.update_animation)
-<<<<<<< HEAD
-=======
         tc.setTemporalExtents(QgsDateTimeRange(datetime.datetime(2020, 5, 17), datetime.datetime.now()))
->>>>>>> 4e82ff6e
 
         self.check_status_model_and_results()
 
@@ -332,7 +300,6 @@
             tc.setTemporalExtents(QgsDateTimeRange(start_time, end_time, True, True))
             iface.messageBar().pushMessage("stamps", f"{timestamps}", Qgis.Info)
             iface.messageBar().pushMessage("end", f"{end_time}", Qgis.Info)
-
 
         else:
             self.graph_tool.action_icon.setEnabled(False)
@@ -379,30 +346,6 @@
                 "Error, toolbar animation already removed? Continuing anyway."
             )
 
-<<<<<<< HEAD
-=======
-    def add_grid_file(self, input_gridadmin_h5: str) -> bool:
-        """Converts h5 grid file to gpkg and add the layers to the project"""
-
-        input_gridadmin_base, _ = os.path.splitext(input_gridadmin_h5)
-        input_gridadmin_gpkg = input_gridadmin_base + '.gpkg'
-        
-        progress_bar = StatusProgressBar(100, "Generating geopackage")
-        exporter = GeopackageExporter(input_gridadmin_h5, input_gridadmin_gpkg)
-        exporter.export(lambda count, total, pb=progress_bar: pb.set_value((count * 100) // total))
-        del progress_bar
-
-        iface.messageBar().pushMessage("GeoPackage", "Generated geopackage", Qgis.Info)
-
-        if not ThreeDiPlugin.add_layers_from_gpkg(input_gridadmin_gpkg):
-            pop_up_critical("Failed adding the layers to the project.")
-            return False
-
-        iface.messageBar().pushMessage("GeoPackage", "Added layers to the project", Qgis.Info)
-       
-        return True
-    
->>>>>>> 4e82ff6e
     def add_result_file(self, input_gridadmin_h5: str) -> bool:
         """ Load Result file and apply default styling """
 
@@ -436,59 +379,12 @@
 
         return True
 
-<<<<<<< HEAD
-    def update_animation(self, x):
-        tc = iface.mapCanvas().temporalController()
-        tct = tc.dateTimeRangeForFrameNumber(tc.currentFrameNumber()).begin().toPyDateTime()
-        iface.messageBar().pushMessage("Time2", f"{tct}", Qgis.Warning)
-=======
-    # TODO: I think these methods need to be moved to some util module
-    @staticmethod
-    def add_layers_from_gpkg(gpkg_file) -> bool:
-        """Retrieves layers from gpk and add to project.
-
-           Checks whether all layers contain the same CRS, if
-           so, sets this CRS on the project
-        """
-
-        gpkg_layers = [l.GetName() for l in ogr.Open(gpkg_file )]
-        srs_ids = set()
-        for layer in gpkg_layers:
-            
-            # Using the QgsInterface function addVectorLayer shows (annoying) confirmation dialogs
-            # iface.addVectorLayer(gpkg_file + "|layername=" + layer, layer, 'ogr')
-            vector_layer = QgsVectorLayer(gpkg_file + "|layername=" + layer, layer, "ogr")
-            if not vector_layer.isValid():
-                return False
-
-            # TODO: styling?
-
-            layer_srs_id = vector_layer.crs().srsid()
-            srs_ids.add(layer_srs_id)
-                    
-            QgsProject.instance().addMapLayer(vector_layer)
-        
-        if len(srs_ids) == 1:
-            srs_id = srs_ids.pop()
-            crs = QgsCoordinateReferenceSystem.fromSrsId(srs_id)
-            if crs.isValid():
-                QgsProject.instance().setCrs(crs)
-                iface.messageBar().pushMessage("GeoPackage", "Setting project CRS according to the source geopackage", Qgis.Info)
-            else:
-                iface.messageBar().pushMessage("GeoPackage", "Skipping setting project CRS - does gridadmin file contains a valid SRS?", Qgis.Warning)
-                return False
-        else:
-            iface.messageBar().pushMessage("GeoPackage", f"Skipping setting project CRS - the source file {gpkg_file} SRS codes are inconsistent.", Qgis.Warning)
-            return False
-
-        return True
-
     def update_animation(self, x):
 
         if self.ts_datasources.rowCount() > 0:
             tc = iface.mapCanvas().temporalController()
             tct = tc.dateTimeRangeForFrameNumber(tc.currentFrameNumber()).begin().toPyDateTime()
-            
+
             # Convert the timekey to result index
             timekey = (tct-datetime.datetime(2000, 1, 1)).total_seconds()
 
@@ -500,5 +396,4 @@
             # iface.messageBar().pushMessage("timekey", f"time: {timekey} current: {tc.currentFrameNumber()} current: {index}", Qgis.Info)
             # iface.messageBar().pushMessage("Time2", f"{tct}: {current}", Qgis.Warning)
             # iface.messageBar().pushMessage("count", f"{tc.totalFrameCount()}", Qgis.Info)
-            self.map_animator_widget.update_results(index, True, True)
->>>>>>> 4e82ff6e
+            self.map_animator_widget.update_results(index, True, True)