from qgis.core import QgsApplication, QgsDateTimeRange, Qgis, QgsProject
from qgis.PyQt.QtCore import QObject, Qt
from qgis.PyQt.QtGui import QIcon
from qgis.PyQt.QtWidgets import QAction
from qgis.utils import iface
from ThreeDiToolbox.misc_tools import About
from ThreeDiToolbox.misc_tools import CacheClearer
from ThreeDiToolbox.misc_tools import ShowLogfile
from ThreeDiToolbox.processing.providers import ThreediProvider
from ThreeDiToolbox.tool_animation.map_animator import MapAnimator
from ThreeDiToolbox.tool_commands.command_box import CommandBox
from ThreeDiToolbox.tool_graph.graph import ThreeDiGraph
from ThreeDiToolbox.tool_result_selection.models import TimeseriesDatasourceModel
from ThreeDiToolbox.tool_result_selection.result_selection import ThreeDiResultSelection
from ThreeDiToolbox.tool_sideview.sideview import ThreeDiSideView
from ThreeDiToolbox.tool_statistics import StatisticsTool
from ThreeDiToolbox.tool_water_balance import WaterBalanceTool
from ThreeDiToolbox.tool_watershed.watershed_analysis import ThreeDiWatershedAnalyst
from ThreeDiToolbox.utils import color
from ThreeDiToolbox.utils.layer_tree_manager import LayerTreeManager
from ThreeDiToolbox.utils.qprojects import ProjectStateMixin
from ThreeDiToolbox.threedi_plugin_loading import ThreeDiPluginModelLoader
from ThreeDiToolbox.threedi_plugin_dockwidget import ThreeDiPluginDockWidget
from ThreeDiToolbox.threedi_plugin_model import ThreeDiPluginModel
from ThreeDiToolbox.threedi_plugin_model_validation import ThreeDiPluginModelValidator

import datetime
from datetime import timedelta
import logging

logger = logging.getLogger(__name__)


class ThreeDiPlugin(QObject, ProjectStateMixin):
    """Main Plugin Class which register toolbar ad menu and add tools"""

    def __init__(self, iface):
        QObject.__init__(self)

        # Save reference to the QGIS interface
        self.iface = iface

        self.provider = None

    def initProcessing(self):
        """Create the Qgis Processing Toolbox provider and its algorithms

        Called by QGIS to check for processing algorithms.
        """
        self.provider = ThreediProvider()
        QgsApplication.processingRegistry().addProvider(self.provider)

    def initGui(self):
        """Create the menu entries and toolbar icons inside the QGIS GUI.

        Called when the plugin is loaded.
        """

        self.model = ThreeDiPluginModel()
        self.loader = ThreeDiPluginModelLoader()
        self.validator = ThreeDiPluginModelValidator()

<<<<<<< HEAD
        self.model.result_checked.connect(lambda item: print(item))
        self.model.result_unchecked.connect(lambda item: print(item))
        self.model.result_selected.connect(lambda item: print(item))
        self.model.result_deselected.connect(lambda item: print(item))

        self.model.grid_added.connect(self.loader.load_grid)
        self.model.result_added.connect(self.loader.load_result)
        self.model.grid_removed.connect(self.loader.unload_grid)

        QgsProject.instance().writeProject.connect(self.model.write)

        self.loader.grid_loaded.connect(self.validator.validate_grid)
        self.loader.result_loaded.connect(self.validator.validate_result)

=======
>>>>>>> 74c0bfb2
        # Declare instance attributes
        self.actions = []
        self.menu = "&3Di toolbox"

        self.ts_datasources = TimeseriesDatasourceModel()

        # Set toolbar and init a few toolbar widgets
        self.toolbar = self.iface.addToolBar("ThreeDiToolbox")
        self.toolbar.setObjectName("ThreeDiToolbox")
        self.toolbar_animation = self.iface.addToolBar("ThreeDiAnimation")
        self.toolbar_animation.setObjectName("ThreeDiAnimation")

        self.map_animator_widget = MapAnimator(self.toolbar_animation, self.iface, self)

        # Init the rest of the tools
        self.about_tool = About(iface)
        self.cache_clearer = CacheClearer(iface, self.ts_datasources)
        self.result_selection_tool = ThreeDiResultSelection(iface, self.ts_datasources)
        self.toolbox_tool = CommandBox(iface, self.ts_datasources)
        self.graph_tool = ThreeDiGraph(iface, self.ts_datasources, self)
        self.sideview_tool = ThreeDiSideView(iface, self)
        self.stats_tool = StatisticsTool(iface, self.ts_datasources)
        self.water_balance_tool = WaterBalanceTool(iface, self.ts_datasources)
        self.watershed_tool = ThreeDiWatershedAnalyst(iface, self.ts_datasources)
        self.logfile_tool = ShowLogfile(iface)

        self.tools = [
            self.about_tool,
            self.cache_clearer,
            self.result_selection_tool,
            self.toolbox_tool,
            self.graph_tool,
            self.sideview_tool,
            self.stats_tool,
            self.water_balance_tool,
            self.watershed_tool,
            self.logfile_tool,
        ]

        self.active_ts_datasource = None
        self.layer_manager = LayerTreeManager(self.iface, self.ts_datasources)

        # Styling
        for color_ramp in color.COLOR_RAMPS:
            color.add_color_ramp(color_ramp)

        for tool in self.tools:
            self._add_action(
                tool,
                tool.icon_path,
                text=tool.menu_text,
                callback=tool.run,
                parent=self.iface.mainWindow(),
            )

        assert not hasattr(self, "dockwidget")  # Should be destroyed on unload
        self.dockwidget = ThreeDiPluginDockWidget(None)
        self.iface.addDockWidget(Qt.RightDockWidgetArea, self.dockwidget)

        # Connect the signals
        self.dockwidget.grid_file_selected.connect(self.model.add_grid)
        self.dockwidget.result_file_selected.connect(self.model.add_result)
        self.dockwidget.item_selected.connect(self.model.select_item)
        self.dockwidget.item_deselected.connect(self.model.deselect_item)
        self.dockwidget.grid_removal_selected.connect(self.model.remove_grid)

        # self.model.result_checked.connect(lambda item: print(item))
        # self.model.result_unchecked.connect(lambda item: print(item))
        # self.model.result_selected.connect(lambda item: print(item))
        # self.model.result_deselected.connect(lambda item: print(item))

        self.model.grid_added.connect(self.loader.load_grid)
        self.model.result_added.connect(self.loader.load_result)
        self.model.grid_removed.connect(self.loader.unload_grid)

        self.loader.grid_loaded.connect(self.validator.validate_grid)
        self.loader.result_loaded.connect(self.validator.validate_result)

        self.ts_datasources.rowsRemoved.connect(self.check_status_model_and_results)
        self.ts_datasources.rowsInserted.connect(self.check_status_model_and_results)
        self.ts_datasources.dataChanged.connect(self.check_status_model_and_results)
        tc = iface.mapCanvas().temporalController()
        tc.updateTemporalRange.connect(self._update_animation)

        self.dockwidget.show()
        self.dockwidget.treeView.setModel(self.model)

        # TODO: should this logic be moved inside the treeWidget?
        self.dockwidget.treeView.selectionModel().selectionChanged.connect(self.dockwidget._selection_changed)

        self.initProcessing()
        self.toolbar_animation.addWidget(self.map_animator_widget)

        self.init_state_sync()
        tc.setTemporalExtents(QgsDateTimeRange(datetime.datetime(2020, 5, 17), datetime.datetime.now()))

        self.check_status_model_and_results()

    def update_slider_enabled_state(self):
        pass
        # timeslider_needed = self.map_animator_widget.active or self.sideview_tool.active
        # self.lcd.setEnabled(timeslider_needed)

    def check_status_model_and_results(self, *args):
        """Check if a (new and valid) model or result is selected and react on
        this by pre-processing of things and activation/ deactivation of
        tools. function is triggered by changes in the ts_datasources
        args:
            *args: (list) the arguments provided by the different signals
        """
        # First some logging.
        logger.info(
            "Timeseries datasource change. %s ts_datasources:",
            self.ts_datasources.rowCount(),
        )
        for ts_datasource in self.ts_datasources.rows:
            logger.info(
                "    - %s (%s)", ts_datasource.name.value, ts_datasource.file_path.value
            )
        logger.info(
            "The selected 3di model spatialite: %s",
            self.ts_datasources.model_spatialite_filepath,
        )

        # Enable/disable tools that depend on netCDF results.
        # For side views also the spatialite needs to be imported or else it
        # crashes with a segmentation fault
        if self.ts_datasources.rowCount() > 0:
            self.graph_tool.action_icon.setEnabled(True)
            self.cache_clearer.action_icon.setEnabled(True)
            self.map_animator_widget.setEnabled(True)

            # TEST: connect TemporalController
            datasource = self.ts_datasources.rows[0]
            timestamps = datasource.threedi_result().get_timestamps()
            tc = iface.mapCanvas().temporalController()
            start_time = datetime.datetime(2000, 1, 1)
            end_time = start_time + timedelta(seconds=round(timestamps[-1]))
            tc.setTemporalExtents(QgsDateTimeRange(start_time, end_time, True, True))
            iface.messageBar().pushMessage("stamps", f"{timestamps}", Qgis.Info)
            iface.messageBar().pushMessage("end", f"{end_time}", Qgis.Info)

        else:
            self.graph_tool.action_icon.setEnabled(False)
            self.cache_clearer.action_icon.setEnabled(False)
            self.map_animator_widget.active = False
            self.map_animator_widget.setEnabled(False)
        if (
            self.ts_datasources.rowCount() > 0
            and self.ts_datasources.model_spatialite_filepath is not None
        ):
            self.sideview_tool.action_icon.setEnabled(True)
            self.stats_tool.action_icon.setEnabled(True)
            self.water_balance_tool.action_icon.setEnabled(True)
        else:
            self.sideview_tool.action_icon.setEnabled(False)
            self.stats_tool.action_icon.setEnabled(False)
            self.water_balance_tool.action_icon.setEnabled(False)

    def unload(self):
        """Removes the plugin menu item and icon from QGIS GUI.

        Called then the plugin is unloaded.
        """

        # Clears model and emits subsequent signals
        self.model.clear()

        # Disconnect all signals
        self.dockwidget.grid_file_selected.disconnect(self.model.add_grid)
        self.dockwidget.result_file_selected.disconnect(self.model.add_result)
        self.dockwidget.item_selected.disconnect(self.model.select_item)
        self.dockwidget.item_deselected.disconnect(self.model.deselect_item)
        self.dockwidget.grid_removal_selected.disconnect(self.model.remove_grid)

        # self.model.result_checked.disconnect(lambda item: print(item))
        # self.model.result_unchecked.disconnect(lambda item: print(item))
        # self.model.result_selected.disconnect(lambda item: print(item))
        # self.model.result_deselected.disconnect(lambda item: print(item))

        self.model.grid_added.disconnect(self.loader.load_grid)
        self.model.result_added.disconnect(self.loader.load_result)
        self.model.grid_removed.disconnect(self.loader.unload_grid)

        self.loader.grid_loaded.disconnect(self.validator.validate_grid)
        self.loader.result_loaded.disconnect(self.validator.validate_result)

        self.ts_datasources.rowsRemoved.disconnect(self.check_status_model_and_results)
        self.ts_datasources.rowsInserted.disconnect(self.check_status_model_and_results)
        self.ts_datasources.dataChanged.disconnect(self.check_status_model_and_results)
        tc = iface.mapCanvas().temporalController()
        tc.updateTemporalRange.disconnect(self._update_animation)

        # Clean up resources

        self.unload_state_sync()
        QgsApplication.processingRegistry().removeProvider(self.provider)

        for action in self.actions:
            self.iface.removePluginMenu("&3Di toolbox", action)
            self.iface.removeToolBarIcon(action)

        for tool in self.tools:
            tool.on_unload()

        self.layer_manager.on_unload()

        self.iface.removeDockWidget(self.dockwidget)
        del self.dockwidget
        del self.toolbar
        del self.toolbar_animation

    def _update_animation(self, x):

        if self.ts_datasources.rowCount() > 0:
            tc = iface.mapCanvas().temporalController()
            tct = tc.dateTimeRangeForFrameNumber(tc.currentFrameNumber()).begin().toPyDateTime()

            # Convert the timekey to result index
            timekey = (tct-datetime.datetime(2000, 1, 1)).total_seconds()

            datasource = self.ts_datasources.rows[0]
            timestamps = datasource.threedi_result().timestamps
            # TODO: are the timekeys always sorted?
            index = int(timestamps.searchsorted(timekey+0.1, "right")-1)

            # iface.messageBar().pushMessage("timekey", f"time: {timekey} current: {tc.currentFrameNumber()} current: {index}", Qgis.Info)
            # iface.messageBar().pushMessage("Time2", f"{tct}: {current}", Qgis.Warning)
            # iface.messageBar().pushMessage("count", f"{tc.totalFrameCount()}", Qgis.Info)
            self.map_animator_widget.update_results(index, True, True)

    def _add_action(
        self,
        tool_instance,
        icon_path,
        text,
        callback,
        enabled_flag=True,
        add_to_menu=True,
        add_to_toolbar=True,
        status_tip=None,
        whats_this=None,
        parent=None,
    ):
        """Add a toolbar icon to the toolbar.

        :param icon_path: Path to the icon for this action. Can be a resource
            path (e.g. ':/plugins/foo/bar.png') or a normal file system path.
        :type icon_path: str

        :param text: Text that should be shown in menu items for this action.
        :type text: str

        :param callback: Function to be called when the action is triggered.
        :type callback: function

        :param enabled_flag: A flag indicating if the action should be enabled
            by default. Defaults to True.
        :type enabled_flag: bool

        :param add_to_menu: Flag indicating whether the action should also
            be added to the menu. Defaults to True.
        :type add_to_menu: bool

        :param add_to_toolbar: Flag indicating whether the action should also
            be added to the toolbar. Defaults to True.
        :type add_to_toolbar: bool

        :param status_tip: Optional text to show in a popup when mouse pointer
            hovers over the action.
        :type status_tip: str

        :param parent: Parent widget for the new action. Defaults None.
        :type parent: QWidget

        :param whats_this: Optional text to show in the status bar when the
            mouse pointer hovers over the action.

        :returns: The action that was created. Note that the action is also
            added to self.actions list.
        :rtype: QAction
        """

        icon = QIcon(icon_path)
        action = QAction(icon, text, parent)
        action.triggered.connect(callback)
        action.setEnabled(enabled_flag)

        if status_tip is not None:
            action.setStatusTip(status_tip)

        if whats_this is not None:
            action.setWhatsThis(whats_this)

        if add_to_toolbar:
            self.toolbar.addAction(action)

        if add_to_menu:
            self.iface.addPluginToMenu(self.menu, action)

        setattr(tool_instance, "action_icon", action)
        self.actions.append(action)
        return action<|MERGE_RESOLUTION|>--- conflicted
+++ resolved
@@ -55,28 +55,12 @@
 
         Called when the plugin is loaded.
         """
-
         self.model = ThreeDiPluginModel()
         self.loader = ThreeDiPluginModelLoader()
         self.validator = ThreeDiPluginModelValidator()
 
-<<<<<<< HEAD
-        self.model.result_checked.connect(lambda item: print(item))
-        self.model.result_unchecked.connect(lambda item: print(item))
-        self.model.result_selected.connect(lambda item: print(item))
-        self.model.result_deselected.connect(lambda item: print(item))
-
-        self.model.grid_added.connect(self.loader.load_grid)
-        self.model.result_added.connect(self.loader.load_result)
-        self.model.grid_removed.connect(self.loader.unload_grid)
-
         QgsProject.instance().writeProject.connect(self.model.write)
 
-        self.loader.grid_loaded.connect(self.validator.validate_grid)
-        self.loader.result_loaded.connect(self.validator.validate_result)
-
-=======
->>>>>>> 74c0bfb2
         # Declare instance attributes
         self.actions = []
         self.menu = "&3Di toolbox"
