from __future__ import print_function
from builtins import str
from builtins import range
from builtins import object
import os.path

from qgis.core import (
<<<<<<< HEAD
    QgsProject, QgsDataSourceUri, QgsVectorLayer,
    QgsRectangle, QgsLayerTreeNode, QgsCoordinateTransform,
    QgsCoordinateReferenceSystem)

from ..utils.user_messages import pop_up_question
from ..stats.utils import (
    generate_structure_stats,
    generate_manhole_stats,
    generate_pump_stats,
    get_csv_layer_cache_files,
    get_structure_layer_id_name,
    get_manhole_layer_id_name,
    get_pump_layer_id_name,
    get_default_csv_path,
    csv_join,
)
=======
    QgsMapLayerRegistry, QgsProject, QgsDataSourceURI, QgsVectorLayer,
    QgsRectangle, QgsLayerTreeNode, QgsCoordinateTransform)
>>>>>>> b1e1a8d8
from . import styler
from .threedi_database import ThreediDatabase


def _clone_vector_layer(layer):
    """Create a new instance of a QgsVectorLayer from an existing one.

    Note that QgsVectorLayer is just view on the underlying data source.

    See CHANGES release 0.8.2 for the reason why layers are cloned in this
    way. Tl;dr: segfaults occur when you delete layer groups when the same
    layers are added multiple times
    """
    if layer:
        return QgsVectorLayer(
            layer.source(), layer.name(), layer.providerType())


class LayerTreeManager(object):

    model_layergroup_basename = '3Di model: '
    schematisation_group_name = 'schematisation'
    schematisation_settings_group_name = 'settings'
    schematisation_boundary_group_name = 'boundary conditions'
    schematisation_lateral_group_name = 'laterals'
    schematisation_oned_group_name = '1d'
    schematisation_additional_oned_group_name = \
        'additional tables for editing 1d'
    schematisation_obstacle_group_name = 'obstacles'
    schematisation_grid_refinement_group_name = 'grid refinements'

    schematisation_inflow_group_name = 'inflow'
    inflow_imp_surface_subgroup_name = 'impervious_surface'
    inflow_surface_subgroup_name = 'surface'

    schematisation_advanced_settings_group_name = 'advanced numerics'
    result_layergroup_basename = 'result: '

    def __init__(self, iface, model_results_model):

        self.iface = iface
        self.model = model_results_model

        self.schematisation_layergroup = None
        self._model_layergroup = None
        self._model_layergroup_connected = False

        self.result_layergroups = []
        self.results_layers = []

        self.tool_layergroup = None
        self.tools_layers = None

        self.tracer_mapping = (
            # tracer, variable name
            ('root', 'model_layergroup'),
            ('schematisation_root', 'schematisation_layergroup')
        )

        # add listeners
        self.model.model_schematisation_change.connect(
            self._on_set_schematisation)
        # self.model.dataChanged.connect(self.on_change)
        self.model.rowsAboutToBeRemoved.connect(self.remove_results)
        self.model.rowsInserted.connect(self.add_results)
        self.init_references_from_layer_tree()

    @property
    def model_layergroup(self):
        return self._model_layergroup

    @model_layergroup.setter
    def model_layergroup(self, value):
        if self._model_layergroup_connected:
            self._model_layergroup.destroyed.disconnect(
                self._on_delete_model_layergroup)
            self._model_layergroup_connected = False
        self._model_layergroup = value
        if isinstance(value, QgsLayerTreeNode):
            self._model_layergroup.destroyed.connect(
                self._on_delete_model_layergroup)
            self._model_layergroup_connected = True

    def _on_delete_model_layergroup(self):
        if self._model_layergroup_connected:
            self._model_layergroup.destroyed.disconnect(
                self._on_delete_model_layergroup)
            self._model_layergroup_connected = False
        self._model_layergroup = None

    def on_unload(self):
        self.model.model_schematisation_change.disconnect(
            self._on_set_schematisation)
        self.model.rowsAboutToBeRemoved.connect(self.remove_results)
        self.model.rowsInserted.connect(self.add_results)

    @staticmethod
    def _mark(tree_node, marker):
        """Mark the group or layer with a marker value.

        Args:
            tree_node: a QgsLayerTreeGroup or QgsLayerTreeLayer instance
            marker: property value
        """
        tree_node.setCustomProperty('legend/3di_tracer', marker)

    @staticmethod
    def _find_marked_child(tree_node, marker):
        """Find a marked node in the children of a tree node."""
        if tree_node is None:
            return None

        for node in tree_node.children():
            if node.customProperty('legend/3di_tracer') == str(marker):
                return node
        return None

    @staticmethod
    def create_layer(db_path, layer_name, geometry_column='',
                     provider_type='spatialite', display_name=None):
        if display_name is None:
            display_name = layer_name

        uri = QgsDataSourceUri()
        uri.setDatabase(db_path)
        uri.setDataSource('', layer_name, geometry_column)
        return QgsVectorLayer(uri.uri(), display_name, provider_type)

    def init_references_from_layer_tree(self):
        root = QgsProject.instance().layerTreeRoot()
        tracer = dict([(ref, ident) for ident, ref in self.tracer_mapping])

        self.model_layergroup = self._find_marked_child(
            root, tracer['model_layergroup'])

        if self.model_layergroup is not None:
            self.schematisation_layergroup = self._find_marked_child(
                self.model_layergroup, tracer['schematisation_layergroup'])
        else:
            self.schematisation_layergroup = None

    def _on_set_schematisation(self, something, filename=''):
        """Method is called when schematisation setting is changed in
        datasource model.

        Args:
            something:
            filename:

        Returns: None
        """
        self.init_references_from_layer_tree()

        tracer = dict([(ref, ident) for ident, ref in self.tracer_mapping])

        if filename == '':
            if self.model_layergroup is not None:
                self.model_layergroup.removeAllChildren()
            return

        split = os.path.split(filename)
        split_dir = os.path.split(split[0])

        name = (self.model_layergroup_basename +
                '/'.join((split_dir[-1], split[-1])))

        # adjust spatialite for correct visualization of layers
        threedi_db = ThreediDatabase({'db_path': filename})
        threedi_db.fix_views()

        if self.model_layergroup is None:
            # todo: see if we can set 'tracer' as custom property to identify
            # group later on
            root = QgsProject.instance().layerTreeRoot()
            self.model_layergroup = root.insertGroup(2, name)
            self._mark(self.model_layergroup, tracer['model_layergroup'])
        else:
            self.model_layergroup.setName(name)

        if self.schematisation_layergroup is None:
            self.schematisation_layergroup = self.model_layergroup.insertGroup(
                1, self.schematisation_group_name)
            self._mark(self.schematisation_layergroup,
                       tracer['schematisation_layergroup'])
        else:
            self.schematisation_layergroup.removeAllChildren()

        self.schematisation_layergroup.insertGroup(
            0, self.schematisation_advanced_settings_group_name)

        # schematisation_inflow_group_name = 'inflow'
        # inflow_imp_surface_subgroup_name = 'impervious_surface'
        # inflow_surface_subgroup_name = 'surface'

        self.inflow_root = self.schematisation_layergroup.insertGroup(
            1, self.schematisation_inflow_group_name)
        self.inflow_root.addGroup(self.inflow_imp_surface_subgroup_name)
        self.inflow_root.addGroup(self.inflow_surface_subgroup_name)

        self.schematisation_layergroup.insertGroup(
            0, self.schematisation_grid_refinement_group_name)
        self.schematisation_layergroup.insertGroup(
            0, self.schematisation_obstacle_group_name)
        self.schematisation_layergroup.insertGroup(
            0, self.schematisation_additional_oned_group_name)
        self.schematisation_layergroup.insertGroup(
            0, self.schematisation_oned_group_name)
        self.schematisation_layergroup.insertGroup(
            0, self.schematisation_lateral_group_name)
        self.schematisation_layergroup.insertGroup(
            0, self.schematisation_boundary_group_name)
        self.schematisation_layergroup.insertGroup(
            0, self.schematisation_settings_group_name)

        # add_schematisation layers
        self._add_model_schematisation_layers(filename)

        # zoom to model extent:
        extent = QgsRectangle()
        extent.setMinimal()

        tree_layer = None
        for tree_layer in self.schematisation_layergroup.findLayers():
            extent.combineExtentWith(tree_layer.layer().extent())

        extent.scale(1.1)

        if not tree_layer:
            return

        transform = QgsCoordinateTransform(
            tree_layer.layer().crs(),
            QgsProject.instance().crs(),
            QgsProject.instance()
        )

        self.iface.mapCanvas().setExtent(transform.transform(extent))

        return

    def _add_model_schematisation_layers(self, threedi_spatialite):
        """Assumes that the group layers are available

        Args:
            threedi_spatialite:
        """
        # settings_layers = ['v2_global_settings', # no geom
        #             'v2_aggregation_settings', # no geom
        #             'v2_interflow', # no geom
        #             'v2_simmple_infiltration', # no geom
        #             'v2_groundwater', # no geom
        #             ]
        settings_layers = []
        boundary_condition_layers = [  # 'v2_1d_boundary_conditions', # no geom
                                     'v2_2d_boundary_conditions',
                                     ]
        lateral_layers = ['v2_1d_lateral',
                          'v2_2d_lateral',
                          ]
        oned_layers = ['v2_connection_nodes',
                       'v2_manhole_view',
                       'v2_cross_section_location',
                       'v2_pumpstation_view',
                       'v2_weir_view',
                       'v2_culvert_view',
                       'v2_orifice_view',
                       'v2_pipe_view',
                       'v2_channel',
                       ]
        # additional_oned_layers = ['v2_manhole', # no geom
        #                           'v2_cross_section_definition', # no geom
        #                           'v2_orifice', # no geom
        #                           'v2_pumpstation', # no geom
        #                           'v2_weir', # no geom
        #                           'v2_windshielding', # no geom
        #                           ]
        additional_oned_layers = []
        obstacle_layers = ['v2_obstacle',
                           'v2_levee',
                           ]
        grid_refinement_layers = ['v2_grid_refinement',
                                  'v2_grid_refinement_area'
                                  ]

        inflow_imp_surface_layers = ['v2_impervious_surface']

        inflow_surface_layers = ['v2_surface'
                                 # 'v2_surface_map',  no geom
                                 # 'v2_surface_parameters',  no geom
                                 ]

        advanced_numerics_layers = [  # 'v2_numerical_settings', # no geom
                                    'v2_dem_average_area',
                                    ]

        # little bit administration: get all the groups
        settings_group = self.schematisation_layergroup.findGroup(
            self.schematisation_settings_group_name)
        boundary_group = self.schematisation_layergroup.findGroup(
            self.schematisation_boundary_group_name)
        lateral_group = self.schematisation_layergroup.findGroup(
            self.schematisation_lateral_group_name)
        oned_group = self.schematisation_layergroup.findGroup(
            self.schematisation_oned_group_name)
        additional_oned_group = self.schematisation_layergroup.findGroup(
            self.schematisation_additional_oned_group_name)
        obstacle_group = self.schematisation_layergroup.findGroup(
            self.schematisation_obstacle_group_name)
        grid_refinement_group = self.schematisation_layergroup.findGroup(
            self.schematisation_grid_refinement_group_name)

        inflow_surface_subgroup = self.inflow_root.findGroup(
            self.inflow_surface_subgroup_name)
        inflow_imp_surface_subgroup = self.inflow_root.findGroup(
            self.inflow_imp_surface_subgroup_name)

        advanced_settings_group = self.schematisation_layergroup.findGroup(
            self.schematisation_advanced_settings_group_name)

        # now make the layers and add them to the groups
        for group, layers in [(settings_group, settings_layers),
                              (boundary_group, boundary_condition_layers),
                              (lateral_group, lateral_layers),
                              (oned_group, oned_layers),
                              (additional_oned_group, additional_oned_layers),
                              (obstacle_group, obstacle_layers),
                              (grid_refinement_group, grid_refinement_layers),
                              (inflow_surface_subgroup, inflow_surface_layers),
                              (inflow_imp_surface_subgroup,
                               inflow_imp_surface_layers),
                              (advanced_settings_group,
                               advanced_numerics_layers)
                              ]:

            for layer_name in layers:
                vector_layer = self.create_layer(threedi_spatialite,
                                                 layer_name,
                                                 geometry_column='the_geom')

                if vector_layer.isValid():
                    styler.apply_style(vector_layer, layer_name,
                                       'schematisation')
                    QgsProject.instance().addMapLayer(vector_layer,
                                                               False)
                    group.insertLayer(100, vector_layer)

        # tables without geometry
        tables = [(settings_group, 'v2_groundwater'),
                  (settings_group, 'v2_simmple_infiltration'),
                  (settings_group, 'v2_interflow'),
                  (settings_group, 'v2_aggregation_settings'),
                  (settings_group, 'v2_global_settings'),
                  (lateral_group, 'v2_1d_lateral'),
                  (boundary_group, 'v2_1d_boundary_conditions'),
                  (additional_oned_group, 'v2_cross_section_definition'),
                  (additional_oned_group, 'v2_windshielding'),
                  (additional_oned_group, 'v2_pumpstation'),
                  (additional_oned_group, 'v2_culvert'),
                  (additional_oned_group, 'v2_manhole'),
                  (additional_oned_group, 'v2_orifice'),
                  (additional_oned_group, 'v2_weir'),
                  (advanced_settings_group, 'v2_numerical_settings'),
                  (inflow_surface_subgroup, 'v2_surface_map'),
                  (inflow_surface_subgroup, 'v2_surface_parameters'),
                  (inflow_imp_surface_subgroup, 'v2_impervious_surface_map'),
                  ]

        # add tables without geometry
        for group, table_name in tables:
            table_layer = self.create_layer(threedi_spatialite, table_name)

            if table_layer.isValid():
                QgsProject.instance().addMapLayer(table_layer, False)
                group.insertLayer(0, table_layer)

    def add_results(self, index, start_row, stop_row):
        # unique identifier?

        for row_nr in range(start_row, stop_row + 1):
            result = self.model.rows[row_nr]
            name = self.result_layergroup_basename + result.name.value

            if self.model_layergroup is not None:
                group = self._find_marked_child(
                    self.model_layergroup, 'result_' + result.file_path.value)

                if group is None:
                    group = self.model_layergroup.insertGroup(2, name)
                    self._mark(group, 'result_' + result.file_path.value)

                line, node, pumpline = result.get_result_layers()

                if self._find_marked_child(group, 'flowlines') is None:
                    # apply default styling on memory layers
                    line.loadNamedStyle(os.path.join(
                        os.path.dirname(os.path.realpath(__file__)),
                        os.path.pardir, 'layer_styles', 'tools',
                        'flowlines.qml'))

                    node.loadNamedStyle(os.path.join(
                        os.path.dirname(os.path.realpath(__file__)),
                        os.path.pardir, 'layer_styles', 'tools', 'nodes.qml'))

                    QgsProject.instance().addMapLayers(
                        [line, node, pumpline], False)

                    tree_layer = group.insertLayer(0, line)
                    self._mark(tree_layer, 'flowlines')

                    tree_layer2 = group.insertLayer(1, pumpline)
                    if tree_layer2 is not None:
                        self._mark(tree_layer2, 'pumplines')

                    tree_layer3 = group.insertLayer(2, node)
                    self._mark(tree_layer3, 'nodes')

    # TODO: make static or just function
    def _create_layers(self, db_path, group, layernames, geometry_column=''):
        layers = []
        for layername in layernames:
            if self._find_marked_child(group, layername) is None:
                new_layer = self.create_layer(
                    db_path, layername, geometry_column=geometry_column)
                layers.append(new_layer)
        return layers

    def remove_results(self, index, start_row, stop_row):
        for row_nr in range(start_row, stop_row + 1):
            result = self.model.rows[row_nr]
            group = self._find_marked_child(self.model_layergroup,
                                            'result_' + result.file_path.value)
            if group is not None:
                group.removeAllChildren()
<<<<<<< HEAD
                self.model_layergroup.removeChildNode(group)

    def remove_statistics(self, index, start_row, stop_row):
        for row_nr in range(start_row, stop_row + 1):
            result = self.model.rows[row_nr]
            group = self._find_marked_child(
                self.model_layergroup, 'statistic_' + result.file_path.value)
            if group is not None:
                group.removeAllChildren()
                self.model_layergroup.removeChildNode(group)


class StatsLayerInfo(object):
    """Small wrapper for grouping functions used to generate statistics
    for some types of layers (node-like, line-like, pump-like)."""

    def __init__(self, layers, layer_id_name_func, generate_stats_func):
        self.layers = layers
        self.layer_id_name_func = layer_id_name_func
        self.generate_stats_func = generate_stats_func

    def generate_layers(self, output_dir, result, group, styled_layers):
        for lyr in self.layers:
            if not lyr:
                continue
            if lyr.isValid():
                # Generate stats, join the csv with layer, and
                # insert the csv as layer
                layer_id_name = self.layer_id_name_func(
                    lyr.name())
                _filepath = get_default_csv_path(
                    lyr.name(), output_dir)
                if os.path.exists(_filepath):
                    # The csv was already generated, reuse it
                    print("Reusing existing statistics csv: %s" %
                          _filepath)
                    filepath = _filepath
                else:
                    # No stats; generate it
                    try:
                        filepath = self.generate_stats_func(
                            result.datasource(), output_dir,
                            lyr, layer_id_name,
                            include_2d=False)
                        print("Generated %s" % filepath)
                    except ValueError as e:
                        print(e)
                        continue

                # There *are* stats, but there is no entry in the
                # styled_layers dict, either because there is no styling, or
                # because it hasn't been added yet. Either way, We still want
                # to show the layer.
                if lyr.name() not in styled_layers:
                    layer = _clone_vector_layer(lyr)
                    csv_join(filepath, layer, layer_id_name,
                             add_to_legend=False)
                    QgsProject.instance().addMapLayer(
                        layer, False)
                    tree_layer = group.insertLayer(100, layer)
                    LayerTreeManager._mark(tree_layer, lyr.name())
                    continue

                # There is an entry in the styled_layers dict, so apply the
                # corresponding style if possible. If not possible, just
                # add the joined layer.
                for name, style, field in styled_layers[lyr.name()]:
                    layer = _clone_vector_layer(lyr)
                    csv_layer = csv_join(
                        filepath, layer, layer_id_name,
                        add_to_legend=False)

                    # IMPORTANT: the style will only be applied if the field
                    # name is present in the layer:
                    fieldnames = [f.name() for f in csv_layer.fields()]
                    if field in fieldnames:
                        styler.apply_style(layer, style, 'stats')
                        layer.setLayerName(name)

                    layernames = [
                        tl.layer().name() for tl in group.children()]
                    if layer.name() not in layernames:
                        QgsProject.instance().addMapLayer(
                            layer, False)

                        tree_layer = group.insertLayer(100, layer)
                        LayerTreeManager._mark(tree_layer, lyr.name())
=======
                self.model_layergroup.removeChildNode(group)
>>>>>>> b1e1a8d8
<|MERGE_RESOLUTION|>--- conflicted
+++ resolved
@@ -5,7 +5,6 @@
 import os.path
 
 from qgis.core import (
-<<<<<<< HEAD
     QgsProject, QgsDataSourceUri, QgsVectorLayer,
     QgsRectangle, QgsLayerTreeNode, QgsCoordinateTransform,
     QgsCoordinateReferenceSystem)
@@ -22,10 +21,6 @@
     get_default_csv_path,
     csv_join,
 )
-=======
-    QgsMapLayerRegistry, QgsProject, QgsDataSourceURI, QgsVectorLayer,
-    QgsRectangle, QgsLayerTreeNode, QgsCoordinateTransform)
->>>>>>> b1e1a8d8
 from . import styler
 from .threedi_database import ThreediDatabase
 
@@ -459,94 +454,4 @@
                                             'result_' + result.file_path.value)
             if group is not None:
                 group.removeAllChildren()
-<<<<<<< HEAD
-                self.model_layergroup.removeChildNode(group)
-
-    def remove_statistics(self, index, start_row, stop_row):
-        for row_nr in range(start_row, stop_row + 1):
-            result = self.model.rows[row_nr]
-            group = self._find_marked_child(
-                self.model_layergroup, 'statistic_' + result.file_path.value)
-            if group is not None:
-                group.removeAllChildren()
-                self.model_layergroup.removeChildNode(group)
-
-
-class StatsLayerInfo(object):
-    """Small wrapper for grouping functions used to generate statistics
-    for some types of layers (node-like, line-like, pump-like)."""
-
-    def __init__(self, layers, layer_id_name_func, generate_stats_func):
-        self.layers = layers
-        self.layer_id_name_func = layer_id_name_func
-        self.generate_stats_func = generate_stats_func
-
-    def generate_layers(self, output_dir, result, group, styled_layers):
-        for lyr in self.layers:
-            if not lyr:
-                continue
-            if lyr.isValid():
-                # Generate stats, join the csv with layer, and
-                # insert the csv as layer
-                layer_id_name = self.layer_id_name_func(
-                    lyr.name())
-                _filepath = get_default_csv_path(
-                    lyr.name(), output_dir)
-                if os.path.exists(_filepath):
-                    # The csv was already generated, reuse it
-                    print("Reusing existing statistics csv: %s" %
-                          _filepath)
-                    filepath = _filepath
-                else:
-                    # No stats; generate it
-                    try:
-                        filepath = self.generate_stats_func(
-                            result.datasource(), output_dir,
-                            lyr, layer_id_name,
-                            include_2d=False)
-                        print("Generated %s" % filepath)
-                    except ValueError as e:
-                        print(e)
-                        continue
-
-                # There *are* stats, but there is no entry in the
-                # styled_layers dict, either because there is no styling, or
-                # because it hasn't been added yet. Either way, We still want
-                # to show the layer.
-                if lyr.name() not in styled_layers:
-                    layer = _clone_vector_layer(lyr)
-                    csv_join(filepath, layer, layer_id_name,
-                             add_to_legend=False)
-                    QgsProject.instance().addMapLayer(
-                        layer, False)
-                    tree_layer = group.insertLayer(100, layer)
-                    LayerTreeManager._mark(tree_layer, lyr.name())
-                    continue
-
-                # There is an entry in the styled_layers dict, so apply the
-                # corresponding style if possible. If not possible, just
-                # add the joined layer.
-                for name, style, field in styled_layers[lyr.name()]:
-                    layer = _clone_vector_layer(lyr)
-                    csv_layer = csv_join(
-                        filepath, layer, layer_id_name,
-                        add_to_legend=False)
-
-                    # IMPORTANT: the style will only be applied if the field
-                    # name is present in the layer:
-                    fieldnames = [f.name() for f in csv_layer.fields()]
-                    if field in fieldnames:
-                        styler.apply_style(layer, style, 'stats')
-                        layer.setLayerName(name)
-
-                    layernames = [
-                        tl.layer().name() for tl in group.children()]
-                    if layer.name() not in layernames:
-                        QgsProject.instance().addMapLayer(
-                            layer, False)
-
-                        tree_layer = group.insertLayer(100, layer)
-                        LayerTreeManager._mark(tree_layer, lyr.name())
-=======
-                self.model_layergroup.removeChildNode(group)
->>>>>>> b1e1a8d8
+                self.model_layergroup.removeChildNode(group)