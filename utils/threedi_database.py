--- conflicted
+++ resolved
@@ -3,10 +3,6 @@
 from qgis.PyQt.QtCore import QSettings
 from sqlalchemy import create_engine
 from sqlalchemy.event import listen
-<<<<<<< HEAD
-# from sqlalchemy.ext.declarative import declarative_base
-=======
->>>>>>> 2a028b5a
 from sqlalchemy.orm import sessionmaker, declarative_base
 from sqlalchemy.sql import text
 
@@ -143,116 +139,6 @@
     def get_session(self):
         return sessionmaker(bind=self.engine)()
 
-<<<<<<< HEAD
-=======
-    def check_unexpected_index_table(self, existing_tables, expected_tables):
-        too_many_index_tables = list(set(existing_tables) - set(expected_tables))
-        if len(too_many_index_tables) > 0:
-            msg = (
-                "database contains one or more index table(s) that should not exist: "
-                + str(too_many_index_tables)
-            )
-            logger.warning(msg)
-
-    def get_missing_index_tables(self, expected_index_table_names):
-
-        existing_tables = self.get_metadata().tables.keys()
-
-        existing_index_tables = [
-            table
-            for table in existing_tables
-            if table.startswith("idx_") and "v2_" in table
-        ]
-        # Each table with geometry has four index tables in existing_index_tables, e.g.
-        # table with geometry = "v2_channel" has 1) idx_v2_channel_the_geom,
-        # 2) idx_v2_channel_the_geom_node, 3) idx_v2_channel_the_geom_parent,
-        # and 4) idx_v2_channel_the_geom_rowid. From these four index tables we only
-        # want to retrieve string "v2_channel"
-        existing_index_table_names = list(
-            set(
-                [
-                    table.split("idx_")[1].split("_the_geom")[0]
-                    for table in existing_index_tables
-                ]
-            )
-        )
-        self.check_unexpected_index_table(
-            existing_index_table_names, expected_index_table_names
-        )
-        missing_index_tables = list(
-            set(expected_index_table_names) - set(existing_index_table_names)
-        )
-        return missing_index_tables
-
-    def fix_spatial_indices(self):
-        """fixes spatial index all tables in spatialite in multiple steps
-        1.  Create new spatial indices.
-            -   Each v2_ tbl must have spatial index, otherwise one gets an SQL error
-                while deleting an feature (row) from a table (e.g.
-                v2_2d_boundary_conditions row delete returns
-                "no such table:  main.idx_v2_2d_boundary_conditions_the_geom"
-            -   Only create sp if sp not exists since this takes long
-        2.  Make sure all spatial indices are valid, otherwise recover
-        3.  Disable spatial index, otherwise layers sometimes will not be shown in QGIS
-        4.  VACUUM spatialite to clean up spatialite (reclaims unused space)
-        """
-
-        if self.db_type != "spatialite":
-            return
-
-        expected_index_tables = [
-            ("v2_2d_boundary_conditions", "the_geom"),
-            ("v2_2d_lateral", "the_geom"),
-            ("v2_calculation_point", "the_geom"),
-            ("v2_channel", "the_geom"),
-            ("v2_connected_pnt", "the_geom"),
-            ("v2_connection_nodes", "the_geom"),
-            ("v2_connection_nodes", "the_geom_linestring"),
-            ("v2_cross_section_location", "the_geom"),
-            ("v2_culvert", "the_geom"),
-            ("v2_dem_average_area", "the_geom"),
-            ("v2_floodfill", "the_geom"),
-            ("v2_grid_refinement", "the_geom"),
-            ("v2_grid_refinement_area", "the_geom"),
-            ("v2_impervious_surface", "the_geom"),
-            ("v2_initial_waterlevel", "the_geom"),
-            ("v2_levee", "the_geom"),
-            ("v2_obstacle", "the_geom"),
-            ("v2_pumped_drainage_area", "the_geom"),
-            ("v2_surface", "the_geom"),
-            ("v2_windshielding", "the_geom"),
-        ]
-
-        progress_percentage_vacuum = 5
-        total_progress = len(expected_index_tables) + progress_percentage_vacuum
-        progress_bar = StatusProgressBar(total_progress, "prepare schematisation")
-        expected_index_table_names = [table[0] for table in expected_index_tables]
-        missing_index_tables = self.get_missing_index_tables(expected_index_table_names)
-        for (table, geom_column) in expected_index_tables:
-            # 1. create spatial index (idx_ tables) if not exists
-            if table in missing_index_tables:
-                self.create_spatial_index(table, geom_column)
-            # 2. Ensure valid spatial index
-            if not self.has_valid_spatial_index(table, geom_column):
-                self.recover_spatial_index(table, geom_column)
-            # 3. disable spatial index
-            self.disable_spatial_index(table, geom_column)
-            progress_bar.increase_progress(1, "")
-        # 4. Vacuum spatialite
-        self.run_vacuum()
-        progress_bar.increase_progress(progress_percentage_vacuum, "")
-
-    def create_spatial_index(self, table_name, geom_column):
-        if self.db_type == "spatialite":
-            select_statement = """
-               SELECT CreateSpatialIndex('{table_name}', '{geom_column}');
-            """.format(
-                table_name=table_name, geom_column=geom_column
-            )
-            with self.engine.begin() as connection:
-                connection.execute(text(select_statement))
-
->>>>>>> 2a028b5a
     def delete_from(self, table_name):
         del_statement = """DELETE FROM {}""".format(table_name)
 
