--- conflicted
+++ resolved
@@ -12,19 +12,12 @@
 
 
 from threedigrid.admin.lines.models import Lines
-<<<<<<< HEAD
-=======
 # we need try except for Plugin Reloader (dev). If we don't then Plugin
 # Reloader crashes on the del statement
->>>>>>> b1e1a8d8
 try:
     del Lines.line_geometries
 except AttributeError:
     pass
-<<<<<<< HEAD
-
-=======
->>>>>>> b1e1a8d8
 from threedigrid.admin.gridresultadmin import GridH5AggregateResultAdmin  # noqa
 from threedigrid.admin.gridadmin import GridH5Admin  # noqa
 from threedigrid.admin.gridresultadmin import GridH5ResultAdmin  # noqa