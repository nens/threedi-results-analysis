#!/bin/bash
export LANG=C.UTF-8

# Fail immediately upon error exit code.
set -e

# Cleanup, we don't want old stuff to linger around.
rm -f *.whl
rm -rf *.egg
rm -f *.gz
rm -rf SQLAlchemy*
rm -rf build

# Download pure python dependencies and convert them to wheels.
<<<<<<< HEAD
pip3 wheel --constraint ../constraints.txt --no-deps GeoAlchemy2 lizard-connector pyqtgraph threedigrid cached-property threedi-modelchecker click threedidepth alembic mako packaging python-editor colorama networkx importlib-resources zipp condenser
=======
pip3 wheel --constraint ../constraints.txt --no-deps GeoAlchemy2 lizard-connector pyqtgraph threedigrid cached-property threedi-modelchecker click threedidepth alembic zipp importlib-resources mako packaging colorama networkx condenser
>>>>>>> 99e4b7cb

# Start a build/ directory for easier later cleanup.
mkdir build
cd build

# Grab sqlalchemy. Use a small trick to get a universal egg.
pip3 download --no-binary :all: --constraint ../../constraints.txt SQLAlchemy
tar -xzf SQLAlchemy*gz
rm SQLAlchemy*gz
sed -i 's/distclass/\#distclass/g' SQLAlchemy*/setup.py
DISABLE_SQLALCHEMY_CEXT=1 pip wheel --no-deps --wheel-dir .. SQLAlchemy-*/

# Back up a level and clean up the build/ directory.
cd ..
rm -rf build

# Copy the custom compiled windows h5py to external dependencies
cp h5py/h5py-2.10.0-cp39-cp39-win_amd64.whl .

# Copy the compiled windows scipy to external dependencies
cp scipy/scipy-1.6.2-cp39-cp39-win_amd64.whl .

wget https://files.pythonhosted.org/packages/a1/f1/cbded664cf2b68224ff1915e6fdc722dcd3c86143d72c31036a519653d6d/cftime-1.5.0.tar.gz

# Download windows wheels (cp39, win, amd64)
wget https://files.pythonhosted.org/packages/43/10/ead321694ef6adf0717ca4b3a7d4cf5b52e8456cc35c2b82abbd3777fd06/cftime-1.5.0-cp39-none-win_amd64.whl
wget https://files.pythonhosted.org/packages/92/2e/8a85d66cd4646a81027f3efbc17278beaa86fd351b5f1339a7a5b0d79c14/netCDF4-1.5.4-cp39-cp39-win_amd64.whl#sha256=223b84f8d2a148e889b1933944109bdecbefc097200ab42e8a66c967b1398e1b
wget https://files.pythonhosted.org/packages/6f/4c/1cdac6e8036f68d0a546118c78b35855b6e7ed8a7010d23ac48f1984051d/pygeos-0.12.0-cp39-cp39-win_amd64.whl
wget https://files.pythonhosted.org/packages/83/83/664c4e0c286d2dbf8294147493263e0991b37538e594b591504ddedf6881/threedigrid_builder-1.3.6-cp39-cp39-win_amd64.whl

# Download linux wheels (both cp38 and cp310)
wget https://files.pythonhosted.org/packages/d8/4b/ba9f72ae150d0a887e53b476ee29609c0ae1d28cd914bb66685a03ddfad2/cftime-1.5.0-cp39-cp39-manylinux_2_5_x86_64.manylinux1_x86_64.whl
wget https://files.pythonhosted.org/packages/90/0b/6f149c71dc7e035bb872c7f819127749d0a3c4388473f28be59ddb0b61fc/pygeos-0.12.0-cp38-cp38-manylinux_2_17_x86_64.manylinux2014_x86_64.whl#sha256=962df97f937d6656ce9293e7072318e99860b0d41f61df9017551855a8bc188e
wget https://files.pythonhosted.org/packages/b4/64/01e6c648e6d0b305e0d1cdbe4fd96bc8d0fbae7cb14a929e5645cbe71524/pygeos-0.12.0-cp310-cp310-manylinux_2_17_x86_64.manylinux2014_x86_64.whl#sha256=26fae3eabb83a15348c2c3f78892114aca9bc4efaa342ab2fa3fa39a85e05dc5

wget https://files.pythonhosted.org/packages/fa/fc/c012ec111ec8753369cbef9cc1e749bf3c9323106703909d36a9864e47e7/threedigrid_builder-1.3.6-cp38-cp38-manylinux_2_17_x86_64.manylinux2014_x86_64.whl#sha256=f4b4feb237e7dead3adf4c6993d2411689c444d25783f26c7526a95a117f5472
wget https://files.pythonhosted.org/packages/1e/a4/cbb2e7c4565cfd63de2da6332a2ba2f7674637cf33b2643581afc5e11f82/threedigrid_builder-1.3.6-cp310-cp310-manylinux_2_17_x86_64.manylinux2014_x86_64.whl#sha256=e33938002b5db6b1d2dba729d1673a932fc37f6d11e14dd607f7a77523ea2190
touch .generated.marker<|MERGE_RESOLUTION|>--- conflicted
+++ resolved
@@ -12,11 +12,7 @@
 rm -rf build
 
 # Download pure python dependencies and convert them to wheels.
-<<<<<<< HEAD
-pip3 wheel --constraint ../constraints.txt --no-deps GeoAlchemy2 lizard-connector pyqtgraph threedigrid cached-property threedi-modelchecker click threedidepth alembic mako packaging python-editor colorama networkx importlib-resources zipp condenser
-=======
 pip3 wheel --constraint ../constraints.txt --no-deps GeoAlchemy2 lizard-connector pyqtgraph threedigrid cached-property threedi-modelchecker click threedidepth alembic zipp importlib-resources mako packaging colorama networkx condenser
->>>>>>> 99e4b7cb
 
 # Start a build/ directory for easier later cleanup.
 mkdir build
