<!DOCTYPE qgis PUBLIC 'http://mrcc.com/qgis.dtd' 'SYSTEM'>
<<<<<<< HEAD
<qgis styleCategories="AllStyleCategories" version="3.4.5-Madeira" labelsEnabled="0" simplifyDrawingHints="0" simplifyDrawingTol="1" simplifyLocal="1" minScale="1e+08" maxScale="0" simplifyMaxScale="1" readOnly="0" hasScaleBasedVisibilityFlag="0" simplifyAlgorithm="0">
=======
<qgis maxScale="0" labelsEnabled="0" readOnly="0" version="3.4.11-Madeira" simplifyMaxScale="1" styleCategories="AllStyleCategories" hasScaleBasedVisibilityFlag="0" simplifyDrawingHints="0" simplifyAlgorithm="0" minScale="1e+8" simplifyDrawingTol="1" simplifyLocal="1">
>>>>>>> bc430b16
  <flags>
    <Identifiable>1</Identifiable>
    <Removable>1</Removable>
    <Searchable>1</Searchable>
  </flags>
<<<<<<< HEAD
  <renderer-v2 enableorderby="0" type="singleSymbol" symbollevels="0" forceraster="0">
    <symbols>
      <symbol clip_to_extent="1" force_rhr="0" type="marker" name="0" alpha="1">
        <layer enabled="1" pass="0" locked="0" class="SimpleMarker">
=======
  <renderer-v2 enableorderby="0" symbollevels="0" forceraster="0" type="singleSymbol">
    <symbols>
      <symbol clip_to_extent="1" alpha="1" name="0" type="marker" force_rhr="0">
        <layer enabled="1" locked="0" pass="0" class="SimpleMarker">
>>>>>>> bc430b16
          <prop k="angle" v="180"/>
          <prop k="color" v="113,111,253,255"/>
          <prop k="horizontal_anchor_point" v="1"/>
          <prop k="joinstyle" v="bevel"/>
          <prop k="name" v="arrow"/>
          <prop k="offset" v="0,0"/>
          <prop k="offset_map_unit_scale" v="3x:0,0,0,0,0,0"/>
          <prop k="offset_unit" v="MM"/>
          <prop k="outline_color" v="0,0,0,255"/>
          <prop k="outline_style" v="solid"/>
          <prop k="outline_width" v="0"/>
          <prop k="outline_width_map_unit_scale" v="3x:0,0,0,0,0,0"/>
          <prop k="outline_width_unit" v="MM"/>
          <prop k="scale_method" v="area"/>
          <prop k="size" v="5"/>
          <prop k="size_map_unit_scale" v="3x:0,0,0,0,0,0"/>
          <prop k="size_unit" v="MM"/>
          <prop k="vertical_anchor_point" v="1"/>
          <data_defined_properties>
            <Option type="Map">
<<<<<<< HEAD
              <Option type="QString" value="" name="name"/>
              <Option name="properties"/>
              <Option type="QString" value="collection" name="type"/>
=======
              <Option value="" name="name" type="QString"/>
              <Option name="properties"/>
              <Option value="collection" name="type" type="QString"/>
>>>>>>> bc430b16
            </Option>
          </data_defined_properties>
        </layer>
      </symbol>
    </symbols>
    <rotation/>
    <sizescale/>
  </renderer-v2>
  <customproperties>
<<<<<<< HEAD
    <property key="embeddedWidgets/count" value="0"/>
=======
    <property value="0" key="embeddedWidgets/count"/>
>>>>>>> bc430b16
    <property key="variableNames"/>
    <property key="variableValues"/>
  </customproperties>
  <blendMode>0</blendMode>
  <featureBlendMode>0</featureBlendMode>
  <layerOpacity>1</layerOpacity>
<<<<<<< HEAD
  <SingleCategoryDiagramRenderer diagramType="Histogram" attributeLegend="1">
    <DiagramCategory labelPlacementMethod="XHeight" scaleBasedVisibility="0" opacity="1" penColor="#000000" lineSizeScale="3x:0,0,0,0,0,0" minimumSize="0" backgroundColor="#ffffff" width="15" sizeType="MM" scaleDependency="Area" penAlpha="255" sizeScale="3x:0,0,0,0,0,0" diagramOrientation="Up" height="15" minScaleDenominator="0" penWidth="0" lineSizeType="MM" rotationOffset="270" enabled="0" barWidth="5" maxScaleDenominator="1e+08" backgroundAlpha="255">
      <fontProperties style="" description="MS Shell Dlg 2,8.25,-1,5,50,0,0,0,0,0"/>
      <attribute label="" color="#000000" field=""/>
    </DiagramCategory>
  </SingleCategoryDiagramRenderer>
  <DiagramLayerSettings placement="0" linePlacementFlags="2" showAll="1" dist="0" priority="0" obstacle="0" zIndex="0">
    <properties>
      <Option type="Map">
        <Option type="QString" value="" name="name"/>
        <Option name="properties"/>
        <Option type="QString" value="collection" name="type"/>
      </Option>
    </properties>
  </DiagramLayerSettings>
  <geometryOptions removeDuplicateNodes="0" geometryPrecision="0">
=======
  <SingleCategoryDiagramRenderer attributeLegend="1" diagramType="Histogram">
    <DiagramCategory opacity="1" barWidth="5" backgroundColor="#ffffff" height="15" enabled="0" lineSizeType="MM" width="15" labelPlacementMethod="XHeight" backgroundAlpha="255" scaleDependency="Area" rotationOffset="270" sizeScale="3x:0,0,0,0,0,0" diagramOrientation="Up" penWidth="0" penAlpha="255" penColor="#000000" minScaleDenominator="0" lineSizeScale="3x:0,0,0,0,0,0" sizeType="MM" scaleBasedVisibility="0" minimumSize="0" maxScaleDenominator="1e+8">
      <fontProperties style="" description="MS Shell Dlg 2,8.25,-1,5,50,0,0,0,0,0"/>
      <attribute color="#000000" label="" field=""/>
    </DiagramCategory>
  </SingleCategoryDiagramRenderer>
  <DiagramLayerSettings showAll="1" zIndex="0" placement="0" priority="0" obstacle="0" dist="0" linePlacementFlags="2">
    <properties>
      <Option type="Map">
        <Option value="" name="name" type="QString"/>
        <Option name="properties"/>
        <Option value="collection" name="type" type="QString"/>
      </Option>
    </properties>
  </DiagramLayerSettings>
  <geometryOptions geometryPrecision="0" removeDuplicateNodes="0">
>>>>>>> bc430b16
    <activeChecks/>
    <checkConfiguration/>
  </geometryOptions>
  <fieldConfiguration>
    <field name="type">
      <editWidget type="ValueMap">
        <config>
          <Option type="Map">
<<<<<<< HEAD
            <Option type="List" name="map">
              <Option type="Map">
                <Option type="QString" value="1" name="1: Surface"/>
=======
            <Option name="map" type="List">
              <Option type="Map">
                <Option value="1" name="1: Surface" type="QString"/>
>>>>>>> bc430b16
              </Option>
            </Option>
          </Option>
        </config>
      </editWidget>
    </field>
    <field name="id">
      <editWidget type="TextEdit">
        <config>
          <Option type="Map">
<<<<<<< HEAD
            <Option type="bool" value="false" name="IsMultiline"/>
            <Option type="bool" value="false" name="UseHtml"/>
=======
            <Option value="false" name="IsMultiline" type="bool"/>
            <Option value="false" name="UseHtml" type="bool"/>
>>>>>>> bc430b16
          </Option>
        </config>
      </editWidget>
    </field>
    <field name="timeseries">
      <editWidget type="TextEdit">
        <config>
          <Option type="Map">
<<<<<<< HEAD
            <Option type="bool" value="true" name="IsMultiline"/>
            <Option type="bool" value="false" name="UseHtml"/>
=======
            <Option value="true" name="IsMultiline" type="bool"/>
            <Option value="false" name="UseHtml" type="bool"/>
>>>>>>> bc430b16
          </Option>
        </config>
      </editWidget>
    </field>
  </fieldConfiguration>
  <aliases>
    <alias index="0" name="" field="type"/>
    <alias index="1" name="" field="id"/>
    <alias index="2" name="" field="timeseries"/>
  </aliases>
  <excludeAttributesWMS/>
  <excludeAttributesWFS/>
  <defaults>
<<<<<<< HEAD
    <default expression="1" applyOnUpdate="0" field="type"/>
    <default expression="if(maximum(id) is null,1, maximum(id)+1)" applyOnUpdate="0" field="id"/>
    <default expression="'0,1&#xd;&#xa;9999,1'" applyOnUpdate="0" field="timeseries"/>
  </defaults>
  <constraints>
    <constraint unique_strength="0" constraints="1" notnull_strength="2" field="type" exp_strength="0"/>
    <constraint unique_strength="1" constraints="3" notnull_strength="1" field="id" exp_strength="0"/>
    <constraint unique_strength="0" constraints="1" notnull_strength="2" field="timeseries" exp_strength="0"/>
  </constraints>
  <constraintExpressions>
    <constraint desc="" field="type" exp=""/>
    <constraint desc="" field="id" exp=""/>
    <constraint desc="" field="timeseries" exp=""/>
  </constraintExpressions>
  <expressionfields/>
  <attributeactions>
    <defaultAction key="Canvas" value="{00000000-0000-0000-0000-000000000000}"/>
  </attributeactions>
  <attributetableconfig sortOrder="0" actionWidgetStyle="dropDown" sortExpression="">
=======
    <default applyOnUpdate="0" expression="1" field="type"/>
    <default applyOnUpdate="0" expression="if(maximum(id) is null,1, maximum(id)+1)" field="id"/>
    <default applyOnUpdate="0" expression="" field="timeseries"/>
  </defaults>
  <constraints>
    <constraint exp_strength="0" notnull_strength="2" field="type" constraints="1" unique_strength="0"/>
    <constraint exp_strength="0" notnull_strength="1" field="id" constraints="3" unique_strength="1"/>
    <constraint exp_strength="0" notnull_strength="2" field="timeseries" constraints="1" unique_strength="0"/>
  </constraints>
  <constraintExpressions>
    <constraint exp="" desc="" field="type"/>
    <constraint exp="" desc="" field="id"/>
    <constraint exp="" desc="" field="timeseries"/>
  </constraintExpressions>
  <expressionfields/>
  <attributeactions>
    <defaultAction value="{00000000-0000-0000-0000-000000000000}" key="Canvas"/>
  </attributeactions>
  <attributetableconfig actionWidgetStyle="dropDown" sortExpression="" sortOrder="0">
>>>>>>> bc430b16
    <columns>
      <column width="-1" hidden="0" name="type" type="field"/>
      <column width="-1" hidden="0" name="id" type="field"/>
      <column width="-1" hidden="0" name="timeseries" type="field"/>
      <column width="-1" hidden="1" type="actions"/>
    </columns>
  </attributetableconfig>
  <conditionalstyles>
    <rowstyles/>
    <fieldstyles/>
  </conditionalstyles>
  <editform tolerant="1"></editform>
  <editforminit/>
  <editforminitcodesource>0</editforminitcodesource>
  <editforminitfilepath></editforminitfilepath>
  <editforminitcode><![CDATA[# -*- coding: utf-8 -*-
"""
QGIS forms can have a Python function that is called when the form is
opened.

Use this function to add extra logic to your forms.

Enter the name of the function in the "Python Init function"
field.
An example follows:
"""
from qgis.PyQt.QtWidgets import QWidget

def my_form_open(dialog, layer, feature):
	geom = feature.geometry()
	control = dialog.findChild(QWidget, "MyLineEdit")
]]></editforminitcode>
  <featformsuppress>0</featformsuppress>
  <editorlayout>tablayout</editorlayout>
  <attributeEditorForm>
<<<<<<< HEAD
    <attributeEditorContainer visibilityExpression="" visibilityExpressionEnabled="0" columnCount="1" name="General" showLabel="1" groupBox="0">
      <attributeEditorField index="1" name="id" showLabel="1"/>
      <attributeEditorField index="0" name="type" showLabel="1"/>
      <attributeEditorField index="2" name="timeseries" showLabel="1"/>
=======
    <attributeEditorContainer showLabel="1" columnCount="1" visibilityExpression="" name="General" groupBox="0" visibilityExpressionEnabled="0">
      <attributeEditorField showLabel="1" index="1" name="id"/>
      <attributeEditorField showLabel="1" index="0" name="type"/>
      <attributeEditorField showLabel="1" index="2" name="timeseries"/>
>>>>>>> bc430b16
    </attributeEditorContainer>
  </attributeEditorForm>
  <editable>
    <field editable="1" name="id"/>
    <field editable="1" name="timeseries"/>
    <field editable="1" name="type"/>
  </editable>
  <labelOnTop>
    <field labelOnTop="0" name="id"/>
    <field labelOnTop="0" name="timeseries"/>
    <field labelOnTop="0" name="type"/>
  </labelOnTop>
  <widgets/>
  <previewExpression>id</previewExpression>
  <mapTip></mapTip>
  <layerGeometryType>0</layerGeometryType>
</qgis><|MERGE_RESOLUTION|>--- conflicted
+++ resolved
@@ -1,25 +1,14 @@
 <!DOCTYPE qgis PUBLIC 'http://mrcc.com/qgis.dtd' 'SYSTEM'>
-<<<<<<< HEAD
-<qgis styleCategories="AllStyleCategories" version="3.4.5-Madeira" labelsEnabled="0" simplifyDrawingHints="0" simplifyDrawingTol="1" simplifyLocal="1" minScale="1e+08" maxScale="0" simplifyMaxScale="1" readOnly="0" hasScaleBasedVisibilityFlag="0" simplifyAlgorithm="0">
-=======
 <qgis maxScale="0" labelsEnabled="0" readOnly="0" version="3.4.11-Madeira" simplifyMaxScale="1" styleCategories="AllStyleCategories" hasScaleBasedVisibilityFlag="0" simplifyDrawingHints="0" simplifyAlgorithm="0" minScale="1e+8" simplifyDrawingTol="1" simplifyLocal="1">
->>>>>>> bc430b16
   <flags>
     <Identifiable>1</Identifiable>
     <Removable>1</Removable>
     <Searchable>1</Searchable>
   </flags>
-<<<<<<< HEAD
-  <renderer-v2 enableorderby="0" type="singleSymbol" symbollevels="0" forceraster="0">
-    <symbols>
-      <symbol clip_to_extent="1" force_rhr="0" type="marker" name="0" alpha="1">
-        <layer enabled="1" pass="0" locked="0" class="SimpleMarker">
-=======
   <renderer-v2 enableorderby="0" symbollevels="0" forceraster="0" type="singleSymbol">
     <symbols>
       <symbol clip_to_extent="1" alpha="1" name="0" type="marker" force_rhr="0">
         <layer enabled="1" locked="0" pass="0" class="SimpleMarker">
->>>>>>> bc430b16
           <prop k="angle" v="180"/>
           <prop k="color" v="113,111,253,255"/>
           <prop k="horizontal_anchor_point" v="1"/>
@@ -40,15 +29,9 @@
           <prop k="vertical_anchor_point" v="1"/>
           <data_defined_properties>
             <Option type="Map">
-<<<<<<< HEAD
-              <Option type="QString" value="" name="name"/>
-              <Option name="properties"/>
-              <Option type="QString" value="collection" name="type"/>
-=======
               <Option value="" name="name" type="QString"/>
               <Option name="properties"/>
               <Option value="collection" name="type" type="QString"/>
->>>>>>> bc430b16
             </Option>
           </data_defined_properties>
         </layer>
@@ -58,35 +41,13 @@
     <sizescale/>
   </renderer-v2>
   <customproperties>
-<<<<<<< HEAD
-    <property key="embeddedWidgets/count" value="0"/>
-=======
     <property value="0" key="embeddedWidgets/count"/>
->>>>>>> bc430b16
     <property key="variableNames"/>
     <property key="variableValues"/>
   </customproperties>
   <blendMode>0</blendMode>
   <featureBlendMode>0</featureBlendMode>
   <layerOpacity>1</layerOpacity>
-<<<<<<< HEAD
-  <SingleCategoryDiagramRenderer diagramType="Histogram" attributeLegend="1">
-    <DiagramCategory labelPlacementMethod="XHeight" scaleBasedVisibility="0" opacity="1" penColor="#000000" lineSizeScale="3x:0,0,0,0,0,0" minimumSize="0" backgroundColor="#ffffff" width="15" sizeType="MM" scaleDependency="Area" penAlpha="255" sizeScale="3x:0,0,0,0,0,0" diagramOrientation="Up" height="15" minScaleDenominator="0" penWidth="0" lineSizeType="MM" rotationOffset="270" enabled="0" barWidth="5" maxScaleDenominator="1e+08" backgroundAlpha="255">
-      <fontProperties style="" description="MS Shell Dlg 2,8.25,-1,5,50,0,0,0,0,0"/>
-      <attribute label="" color="#000000" field=""/>
-    </DiagramCategory>
-  </SingleCategoryDiagramRenderer>
-  <DiagramLayerSettings placement="0" linePlacementFlags="2" showAll="1" dist="0" priority="0" obstacle="0" zIndex="0">
-    <properties>
-      <Option type="Map">
-        <Option type="QString" value="" name="name"/>
-        <Option name="properties"/>
-        <Option type="QString" value="collection" name="type"/>
-      </Option>
-    </properties>
-  </DiagramLayerSettings>
-  <geometryOptions removeDuplicateNodes="0" geometryPrecision="0">
-=======
   <SingleCategoryDiagramRenderer attributeLegend="1" diagramType="Histogram">
     <DiagramCategory opacity="1" barWidth="5" backgroundColor="#ffffff" height="15" enabled="0" lineSizeType="MM" width="15" labelPlacementMethod="XHeight" backgroundAlpha="255" scaleDependency="Area" rotationOffset="270" sizeScale="3x:0,0,0,0,0,0" diagramOrientation="Up" penWidth="0" penAlpha="255" penColor="#000000" minScaleDenominator="0" lineSizeScale="3x:0,0,0,0,0,0" sizeType="MM" scaleBasedVisibility="0" minimumSize="0" maxScaleDenominator="1e+8">
       <fontProperties style="" description="MS Shell Dlg 2,8.25,-1,5,50,0,0,0,0,0"/>
@@ -103,7 +64,6 @@
     </properties>
   </DiagramLayerSettings>
   <geometryOptions geometryPrecision="0" removeDuplicateNodes="0">
->>>>>>> bc430b16
     <activeChecks/>
     <checkConfiguration/>
   </geometryOptions>
@@ -112,15 +72,9 @@
       <editWidget type="ValueMap">
         <config>
           <Option type="Map">
-<<<<<<< HEAD
-            <Option type="List" name="map">
-              <Option type="Map">
-                <Option type="QString" value="1" name="1: Surface"/>
-=======
             <Option name="map" type="List">
               <Option type="Map">
                 <Option value="1" name="1: Surface" type="QString"/>
->>>>>>> bc430b16
               </Option>
             </Option>
           </Option>
@@ -131,13 +85,8 @@
       <editWidget type="TextEdit">
         <config>
           <Option type="Map">
-<<<<<<< HEAD
-            <Option type="bool" value="false" name="IsMultiline"/>
-            <Option type="bool" value="false" name="UseHtml"/>
-=======
             <Option value="false" name="IsMultiline" type="bool"/>
             <Option value="false" name="UseHtml" type="bool"/>
->>>>>>> bc430b16
           </Option>
         </config>
       </editWidget>
@@ -146,13 +95,8 @@
       <editWidget type="TextEdit">
         <config>
           <Option type="Map">
-<<<<<<< HEAD
-            <Option type="bool" value="true" name="IsMultiline"/>
-            <Option type="bool" value="false" name="UseHtml"/>
-=======
             <Option value="true" name="IsMultiline" type="bool"/>
             <Option value="false" name="UseHtml" type="bool"/>
->>>>>>> bc430b16
           </Option>
         </config>
       </editWidget>
@@ -166,27 +110,6 @@
   <excludeAttributesWMS/>
   <excludeAttributesWFS/>
   <defaults>
-<<<<<<< HEAD
-    <default expression="1" applyOnUpdate="0" field="type"/>
-    <default expression="if(maximum(id) is null,1, maximum(id)+1)" applyOnUpdate="0" field="id"/>
-    <default expression="'0,1&#xd;&#xa;9999,1'" applyOnUpdate="0" field="timeseries"/>
-  </defaults>
-  <constraints>
-    <constraint unique_strength="0" constraints="1" notnull_strength="2" field="type" exp_strength="0"/>
-    <constraint unique_strength="1" constraints="3" notnull_strength="1" field="id" exp_strength="0"/>
-    <constraint unique_strength="0" constraints="1" notnull_strength="2" field="timeseries" exp_strength="0"/>
-  </constraints>
-  <constraintExpressions>
-    <constraint desc="" field="type" exp=""/>
-    <constraint desc="" field="id" exp=""/>
-    <constraint desc="" field="timeseries" exp=""/>
-  </constraintExpressions>
-  <expressionfields/>
-  <attributeactions>
-    <defaultAction key="Canvas" value="{00000000-0000-0000-0000-000000000000}"/>
-  </attributeactions>
-  <attributetableconfig sortOrder="0" actionWidgetStyle="dropDown" sortExpression="">
-=======
     <default applyOnUpdate="0" expression="1" field="type"/>
     <default applyOnUpdate="0" expression="if(maximum(id) is null,1, maximum(id)+1)" field="id"/>
     <default applyOnUpdate="0" expression="" field="timeseries"/>
@@ -206,7 +129,6 @@
     <defaultAction value="{00000000-0000-0000-0000-000000000000}" key="Canvas"/>
   </attributeactions>
   <attributetableconfig actionWidgetStyle="dropDown" sortExpression="" sortOrder="0">
->>>>>>> bc430b16
     <columns>
       <column width="-1" hidden="0" name="type" type="field"/>
       <column width="-1" hidden="0" name="id" type="field"/>
@@ -242,17 +164,10 @@
   <featformsuppress>0</featformsuppress>
   <editorlayout>tablayout</editorlayout>
   <attributeEditorForm>
-<<<<<<< HEAD
-    <attributeEditorContainer visibilityExpression="" visibilityExpressionEnabled="0" columnCount="1" name="General" showLabel="1" groupBox="0">
-      <attributeEditorField index="1" name="id" showLabel="1"/>
-      <attributeEditorField index="0" name="type" showLabel="1"/>
-      <attributeEditorField index="2" name="timeseries" showLabel="1"/>
-=======
     <attributeEditorContainer showLabel="1" columnCount="1" visibilityExpression="" name="General" groupBox="0" visibilityExpressionEnabled="0">
       <attributeEditorField showLabel="1" index="1" name="id"/>
       <attributeEditorField showLabel="1" index="0" name="type"/>
       <attributeEditorField showLabel="1" index="2" name="timeseries"/>
->>>>>>> bc430b16
     </attributeEditorContainer>
   </attributeEditorForm>
   <editable>
