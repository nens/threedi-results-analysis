--- conflicted
+++ resolved
@@ -1,27 +1,10 @@
 <!DOCTYPE qgis PUBLIC 'http://mrcc.com/qgis.dtd' 'SYSTEM'>
-<<<<<<< HEAD
-<qgis version="3.4.5-Madeira" labelsEnabled="0" styleCategories="AllStyleCategories" simplifyLocal="1" simplifyMaxScale="1" simplifyDrawingHints="0" simplifyDrawingTol="1" simplifyAlgorithm="0" hasScaleBasedVisibilityFlag="0" maxScale="-4.65661e-10" readOnly="0" minScale="1e+08">
-=======
 <qgis maxScale="-4.65661e-10" labelsEnabled="0" readOnly="0" version="3.4.11-Madeira" simplifyMaxScale="1" styleCategories="AllStyleCategories" hasScaleBasedVisibilityFlag="0" simplifyDrawingHints="0" simplifyAlgorithm="0" minScale="1e+8" simplifyDrawingTol="1" simplifyLocal="1">
->>>>>>> bc430b16
   <flags>
     <Identifiable>1</Identifiable>
     <Removable>1</Removable>
     <Searchable>1</Searchable>
   </flags>
-<<<<<<< HEAD
-  <renderer-v2 type="RuleRenderer" forceraster="0" symbollevels="0" enableorderby="0">
-    <rules key="{4fbba513-a3b1-4a92-97bc-3d44735ac986}">
-      <rule scalemaxdenom="2500" label="Inspectieput" symbol="0" filter="manh_manhole_indicator = 0" key="{a951db60-faa9-4c95-9eaa-a51d84ff90b1}"/>
-      <rule scalemaxdenom="15000" label="Uitlaat - boundary" symbol="1" filter="manh_manhole_indicator = 1" key="{c9e7ab73-45d5-45d6-970d-b4e28230c1e5}"/>
-      <rule scalemaxdenom="15000" label="Uitlaat - connectie met 2d" symbol="2" filter="manh_calculation_type = 0" key="{bb971e07-f3e6-48c3-b84b-12496560a739}"/>
-      <rule label="Gemaalkelder" symbol="3" filter="manh_manhole_indicator = 2" key="{a1d98efc-8098-4201-a75e-93dc7c47f076}"/>
-      <rule label="Inprikpunt" symbol="4" filter="manh_manhole_indicator = 3" key="{b15fd57b-e6e4-43b6-8496-7ebf4f15ea68}"/>
-      <rule label="RWZI" symbol="5" filter="manh_manhole_indicator = 4" key="{c3de3024-005b-42ac-9705-3bae1dc13053}"/>
-    </rules>
-    <symbols>
-      <symbol type="marker" name="0" force_rhr="0" alpha="1" clip_to_extent="1">
-=======
   <renderer-v2 enableorderby="0" symbollevels="0" forceraster="0" type="RuleRenderer">
     <rules key="{4fbba513-a3b1-4a92-97bc-3d44735ac986}">
       <rule filter="manh_manhole_indicator = 0" scalemaxdenom="2500" label="Inspectieput" symbol="0" key="{a951db60-faa9-4c95-9eaa-a51d84ff90b1}"/>
@@ -33,7 +16,6 @@
     </rules>
     <symbols>
       <symbol clip_to_extent="1" alpha="1" name="0" type="marker" force_rhr="0">
->>>>>>> bc430b16
         <layer enabled="1" locked="0" pass="0" class="SimpleMarker">
           <prop k="angle" v="0"/>
           <prop k="color" v="85,255,127,255"/>
@@ -55,24 +37,14 @@
           <prop k="vertical_anchor_point" v="1"/>
           <data_defined_properties>
             <Option type="Map">
-<<<<<<< HEAD
-              <Option type="QString" name="name" value=""/>
-              <Option name="properties"/>
-              <Option type="QString" name="type" value="collection"/>
-=======
               <Option value="" name="name" type="QString"/>
               <Option name="properties"/>
               <Option value="collection" name="type" type="QString"/>
->>>>>>> bc430b16
             </Option>
           </data_defined_properties>
         </layer>
       </symbol>
-<<<<<<< HEAD
-      <symbol type="marker" name="1" force_rhr="0" alpha="1" clip_to_extent="1">
-=======
       <symbol clip_to_extent="1" alpha="1" name="1" type="marker" force_rhr="0">
->>>>>>> bc430b16
         <layer enabled="1" locked="0" pass="0" class="SimpleMarker">
           <prop k="angle" v="0"/>
           <prop k="color" v="170,0,255,255"/>
@@ -94,24 +66,14 @@
           <prop k="vertical_anchor_point" v="1"/>
           <data_defined_properties>
             <Option type="Map">
-<<<<<<< HEAD
-              <Option type="QString" name="name" value=""/>
-              <Option name="properties"/>
-              <Option type="QString" name="type" value="collection"/>
-=======
               <Option value="" name="name" type="QString"/>
               <Option name="properties"/>
               <Option value="collection" name="type" type="QString"/>
->>>>>>> bc430b16
             </Option>
           </data_defined_properties>
         </layer>
       </symbol>
-<<<<<<< HEAD
-      <symbol type="marker" name="2" force_rhr="0" alpha="1" clip_to_extent="1">
-=======
       <symbol clip_to_extent="1" alpha="1" name="2" type="marker" force_rhr="0">
->>>>>>> bc430b16
         <layer enabled="1" locked="0" pass="0" class="SimpleMarker">
           <prop k="angle" v="0"/>
           <prop k="color" v="254,0,199,255"/>
@@ -133,24 +95,14 @@
           <prop k="vertical_anchor_point" v="1"/>
           <data_defined_properties>
             <Option type="Map">
-<<<<<<< HEAD
-              <Option type="QString" name="name" value=""/>
-              <Option name="properties"/>
-              <Option type="QString" name="type" value="collection"/>
-=======
               <Option value="" name="name" type="QString"/>
               <Option name="properties"/>
               <Option value="collection" name="type" type="QString"/>
->>>>>>> bc430b16
             </Option>
           </data_defined_properties>
         </layer>
       </symbol>
-<<<<<<< HEAD
-      <symbol type="marker" name="3" force_rhr="0" alpha="1" clip_to_extent="1">
-=======
       <symbol clip_to_extent="1" alpha="1" name="3" type="marker" force_rhr="0">
->>>>>>> bc430b16
         <layer enabled="1" locked="0" pass="0" class="SimpleMarker">
           <prop k="angle" v="0"/>
           <prop k="color" v="255,170,0,255"/>
@@ -172,24 +124,14 @@
           <prop k="vertical_anchor_point" v="1"/>
           <data_defined_properties>
             <Option type="Map">
-<<<<<<< HEAD
-              <Option type="QString" name="name" value=""/>
-              <Option name="properties"/>
-              <Option type="QString" name="type" value="collection"/>
-=======
               <Option value="" name="name" type="QString"/>
               <Option name="properties"/>
               <Option value="collection" name="type" type="QString"/>
->>>>>>> bc430b16
             </Option>
           </data_defined_properties>
         </layer>
       </symbol>
-<<<<<<< HEAD
-      <symbol type="marker" name="4" force_rhr="0" alpha="1" clip_to_extent="1">
-=======
       <symbol clip_to_extent="1" alpha="1" name="4" type="marker" force_rhr="0">
->>>>>>> bc430b16
         <layer enabled="1" locked="0" pass="0" class="SimpleMarker">
           <prop k="angle" v="0"/>
           <prop k="color" v="255,255,0,255"/>
@@ -211,24 +153,14 @@
           <prop k="vertical_anchor_point" v="1"/>
           <data_defined_properties>
             <Option type="Map">
-<<<<<<< HEAD
-              <Option type="QString" name="name" value=""/>
-              <Option name="properties"/>
-              <Option type="QString" name="type" value="collection"/>
-=======
               <Option value="" name="name" type="QString"/>
               <Option name="properties"/>
               <Option value="collection" name="type" type="QString"/>
->>>>>>> bc430b16
             </Option>
           </data_defined_properties>
         </layer>
       </symbol>
-<<<<<<< HEAD
-      <symbol type="marker" name="5" force_rhr="0" alpha="1" clip_to_extent="1">
-=======
       <symbol clip_to_extent="1" alpha="1" name="5" type="marker" force_rhr="0">
->>>>>>> bc430b16
         <layer enabled="1" locked="0" pass="0" class="SimpleMarker">
           <prop k="angle" v="0"/>
           <prop k="color" v="85,170,255,255"/>
@@ -250,15 +182,9 @@
           <prop k="vertical_anchor_point" v="1"/>
           <data_defined_properties>
             <Option type="Map">
-<<<<<<< HEAD
-              <Option type="QString" name="name" value=""/>
-              <Option name="properties"/>
-              <Option type="QString" name="type" value="collection"/>
-=======
               <Option value="" name="name" type="QString"/>
               <Option name="properties"/>
               <Option value="collection" name="type" type="QString"/>
->>>>>>> bc430b16
             </Option>
           </data_defined_properties>
         </layer>
@@ -274,20 +200,6 @@
   <blendMode>0</blendMode>
   <featureBlendMode>0</featureBlendMode>
   <layerOpacity>1</layerOpacity>
-<<<<<<< HEAD
-  <SingleCategoryDiagramRenderer diagramType="Pie" attributeLegend="1">
-    <DiagramCategory scaleBasedVisibility="0" sizeType="MM" lineSizeType="MM" diagramOrientation="Up" barWidth="5" maxScaleDenominator="1e+08" labelPlacementMethod="XHeight" width="15" penAlpha="255" backgroundAlpha="255" penColor="#000000" penWidth="0" sizeScale="3x:0,0,0,0,0,0" scaleDependency="Area" minimumSize="0" rotationOffset="270" minScaleDenominator="-4.65661e-10" opacity="1" backgroundColor="#ffffff" lineSizeScale="3x:0,0,0,0,0,0" enabled="0" height="15">
-      <fontProperties style="" description="MS Shell Dlg 2,8.25,-1,5,50,0,0,0,0,0"/>
-      <attribute label="" color="#000000" field=""/>
-    </DiagramCategory>
-  </SingleCategoryDiagramRenderer>
-  <DiagramLayerSettings zIndex="0" obstacle="0" showAll="1" priority="0" placement="0" dist="0" linePlacementFlags="2">
-    <properties>
-      <Option type="Map">
-        <Option type="QString" name="name" value=""/>
-        <Option name="properties"/>
-        <Option type="QString" name="type" value="collection"/>
-=======
   <SingleCategoryDiagramRenderer attributeLegend="1" diagramType="Pie">
     <DiagramCategory opacity="1" barWidth="5" backgroundColor="#ffffff" height="15" enabled="0" lineSizeType="MM" width="15" labelPlacementMethod="XHeight" backgroundAlpha="255" scaleDependency="Area" rotationOffset="270" sizeScale="3x:0,0,0,0,0,0" diagramOrientation="Up" penWidth="0" penAlpha="255" penColor="#000000" minScaleDenominator="-4.65661e-10" lineSizeScale="3x:0,0,0,0,0,0" sizeType="MM" scaleBasedVisibility="0" minimumSize="0" maxScaleDenominator="1e+8">
       <fontProperties style="" description="MS Shell Dlg 2,8.25,-1,5,50,0,0,0,0,0"/>
@@ -300,7 +212,6 @@
         <Option value="" name="name" type="QString"/>
         <Option name="properties"/>
         <Option value="collection" name="type" type="QString"/>
->>>>>>> bc430b16
       </Option>
     </properties>
   </DiagramLayerSettings>
@@ -313,58 +224,18 @@
       <editWidget type="TextEdit">
         <config>
           <Option type="Map">
-<<<<<<< HEAD
-            <Option type="bool" name="IsMultiline" value="false"/>
-            <Option type="bool" name="UseHtml" value="false"/>
-=======
-            <Option value="false" name="IsMultiline" type="bool"/>
-            <Option value="false" name="UseHtml" type="bool"/>
->>>>>>> bc430b16
-          </Option>
-        </config>
-      </editWidget>
-    </field>
-    <field name="node_id">
-      <editWidget type="TextEdit">
-        <config>
-          <Option type="Map">
-<<<<<<< HEAD
-            <Option type="bool" name="IsMultiline" value="false"/>
-            <Option type="bool" name="UseHtml" value="false"/>
-=======
-            <Option value="false" name="IsMultiline" type="bool"/>
-            <Option value="false" name="UseHtml" type="bool"/>
->>>>>>> bc430b16
-          </Option>
-        </config>
-      </editWidget>
-    </field>
-    <field name="manh_bottom_level">
-      <editWidget type="TextEdit">
-        <config>
-          <Option type="Map">
-<<<<<<< HEAD
-            <Option type="bool" name="IsMultiline" value="false"/>
-            <Option type="bool" name="UseHtml" value="false"/>
-=======
-            <Option value="false" name="IsMultiline" type="bool"/>
-            <Option value="false" name="UseHtml" type="bool"/>
->>>>>>> bc430b16
-          </Option>
-        </config>
-      </editWidget>
-    </field>
-    <field name="manh_surface_level">
-      <editWidget type="TextEdit">
-        <config>
-          <Option type="Map">
-<<<<<<< HEAD
-            <Option type="bool" name="IsMultiline" value="false"/>
-            <Option type="bool" name="UseHtml" value="false"/>
-=======
-            <Option value="false" name="IsMultiline" type="bool"/>
-            <Option value="false" name="UseHtml" type="bool"/>
->>>>>>> bc430b16
+            <Option value="false" name="IsMultiline" type="bool"/>
+            <Option value="false" name="UseHtml" type="bool"/>
+          </Option>
+        </config>
+      </editWidget>
+    </field>
+    <field name="manh_id">
+      <editWidget type="TextEdit">
+        <config>
+          <Option type="Map">
+            <Option value="false" name="IsMultiline" type="bool"/>
+            <Option value="false" name="UseHtml" type="bool"/>
           </Option>
         </config>
       </editWidget>
@@ -373,13 +244,28 @@
       <editWidget type="TextEdit">
         <config>
           <Option type="Map">
-<<<<<<< HEAD
-            <Option type="bool" name="IsMultiline" value="false"/>
-            <Option type="bool" name="UseHtml" value="false"/>
-=======
-            <Option value="false" name="IsMultiline" type="bool"/>
-            <Option value="false" name="UseHtml" type="bool"/>
->>>>>>> bc430b16
+            <Option value="false" name="IsMultiline" type="bool"/>
+            <Option value="false" name="UseHtml" type="bool"/>
+          </Option>
+        </config>
+      </editWidget>
+    </field>
+    <field name="manh_code">
+      <editWidget type="TextEdit">
+        <config>
+          <Option type="Map">
+            <Option value="false" name="IsMultiline" type="bool"/>
+            <Option value="false" name="UseHtml" type="bool"/>
+          </Option>
+        </config>
+      </editWidget>
+    </field>
+    <field name="manh_connection_node_id">
+      <editWidget type="TextEdit">
+        <config>
+          <Option type="Map">
+            <Option value="false" name="IsMultiline" type="bool"/>
+            <Option value="false" name="UseHtml" type="bool"/>
           </Option>
         </config>
       </editWidget>
@@ -388,17 +274,6 @@
       <editWidget type="ValueMap">
         <config>
           <Option type="Map">
-<<<<<<< HEAD
-            <Option type="List" name="map">
-              <Option type="Map">
-                <Option type="QString" name="00: square" value="00"/>
-              </Option>
-              <Option type="Map">
-                <Option type="QString" name="01: round" value="01"/>
-              </Option>
-              <Option type="Map">
-                <Option type="QString" name="02: rectangle" value="02"/>
-=======
             <Option name="map" type="List">
               <Option type="Map">
                 <Option value="00" name="00: square" type="QString"/>
@@ -408,7 +283,6 @@
               </Option>
               <Option type="Map">
                 <Option value="02" name="02: rectangle" type="QString"/>
->>>>>>> bc430b16
               </Option>
             </Option>
           </Option>
@@ -419,13 +293,8 @@
       <editWidget type="TextEdit">
         <config>
           <Option type="Map">
-<<<<<<< HEAD
-            <Option type="bool" name="IsMultiline" value="false"/>
-            <Option type="bool" name="UseHtml" value="false"/>
-=======
-            <Option value="false" name="IsMultiline" type="bool"/>
-            <Option value="false" name="UseHtml" type="bool"/>
->>>>>>> bc430b16
+            <Option value="false" name="IsMultiline" type="bool"/>
+            <Option value="false" name="UseHtml" type="bool"/>
           </Option>
         </config>
       </editWidget>
@@ -434,13 +303,8 @@
       <editWidget type="TextEdit">
         <config>
           <Option type="Map">
-<<<<<<< HEAD
-            <Option type="bool" name="IsMultiline" value="false"/>
-            <Option type="bool" name="UseHtml" value="false"/>
-=======
-            <Option value="false" name="IsMultiline" type="bool"/>
-            <Option value="false" name="UseHtml" type="bool"/>
->>>>>>> bc430b16
+            <Option value="false" name="IsMultiline" type="bool"/>
+            <Option value="false" name="UseHtml" type="bool"/>
           </Option>
         </config>
       </editWidget>
@@ -449,17 +313,6 @@
       <editWidget type="ValueMap">
         <config>
           <Option type="Map">
-<<<<<<< HEAD
-            <Option type="List" name="map">
-              <Option type="Map">
-                <Option type="QString" name="0: inspection" value="0"/>
-              </Option>
-              <Option type="Map">
-                <Option type="QString" name="1: outlet" value="1"/>
-              </Option>
-              <Option type="Map">
-                <Option type="QString" name="2: pump" value="2"/>
-=======
             <Option name="map" type="List">
               <Option type="Map">
                 <Option value="0" name="0: inspection" type="QString"/>
@@ -469,7 +322,6 @@
               </Option>
               <Option type="Map">
                 <Option value="2" name="2: pump" type="QString"/>
->>>>>>> bc430b16
               </Option>
             </Option>
           </Option>
@@ -480,17 +332,6 @@
       <editWidget type="ValueMap">
         <config>
           <Option type="Map">
-<<<<<<< HEAD
-            <Option type="List" name="map">
-              <Option type="Map">
-                <Option type="QString" name="0: embedded" value="0"/>
-              </Option>
-              <Option type="Map">
-                <Option type="QString" name="1: isolated" value="1"/>
-              </Option>
-              <Option type="Map">
-                <Option type="QString" name="2: connected" value="2"/>
-=======
             <Option name="map" type="List">
               <Option type="Map">
                 <Option value="0" name="0: embedded" type="QString"/>
@@ -500,9 +341,28 @@
               </Option>
               <Option type="Map">
                 <Option value="2" name="2: connected" type="QString"/>
->>>>>>> bc430b16
-              </Option>
-            </Option>
+              </Option>
+            </Option>
+          </Option>
+        </config>
+      </editWidget>
+    </field>
+    <field name="manh_bottom_level">
+      <editWidget type="TextEdit">
+        <config>
+          <Option type="Map">
+            <Option value="false" name="IsMultiline" type="bool"/>
+            <Option value="false" name="UseHtml" type="bool"/>
+          </Option>
+        </config>
+      </editWidget>
+    </field>
+    <field name="manh_surface_level">
+      <editWidget type="TextEdit">
+        <config>
+          <Option type="Map">
+            <Option value="false" name="IsMultiline" type="bool"/>
+            <Option value="false" name="UseHtml" type="bool"/>
           </Option>
         </config>
       </editWidget>
@@ -511,13 +371,18 @@
       <editWidget type="TextEdit">
         <config>
           <Option type="Map">
-<<<<<<< HEAD
-            <Option type="bool" name="IsMultiline" value="false"/>
-            <Option type="bool" name="UseHtml" value="false"/>
-=======
-            <Option value="false" name="IsMultiline" type="bool"/>
-            <Option value="false" name="UseHtml" type="bool"/>
->>>>>>> bc430b16
+            <Option value="false" name="IsMultiline" type="bool"/>
+            <Option value="false" name="UseHtml" type="bool"/>
+          </Option>
+        </config>
+      </editWidget>
+    </field>
+    <field name="manh_sediment_level">
+      <editWidget type="TextEdit">
+        <config>
+          <Option type="Map">
+            <Option value="false" name="IsMultiline" type="bool"/>
+            <Option value="false" name="UseHtml" type="bool"/>
           </Option>
         </config>
       </editWidget>
@@ -526,34 +391,49 @@
       <editWidget type="ValueMap">
         <config>
           <Option type="Map">
-<<<<<<< HEAD
-            <Option type="List" name="map">
-              <Option type="Map">
-                <Option type="QString" name="-1" value="-1"/>
-              </Option>
-              <Option type="Map">
-                <Option type="QString" name="0" value="0"/>
-              </Option>
-              <Option type="Map">
-                <Option type="QString" name="1" value="1"/>
-              </Option>
-              <Option type="Map">
-                <Option type="QString" name="2" value="2"/>
-              </Option>
-              <Option type="Map">
-                <Option type="QString" name="3" value="3"/>
-              </Option>
-              <Option type="Map">
-                <Option type="QString" name="4" value="4"/>
-              </Option>
-              <Option type="Map">
-                <Option type="QString" name="5" value="5"/>
-              </Option>
-            </Option>
-=======
-            <Option value="false" name="IsMultiline" type="bool"/>
-            <Option value="false" name="UseHtml" type="bool"/>
->>>>>>> bc430b16
+            <Option name="map" type="List">
+              <Option type="Map">
+                <Option value="-1" name="-1" type="QString"/>
+              </Option>
+              <Option type="Map">
+                <Option value="0" name="0" type="QString"/>
+              </Option>
+              <Option type="Map">
+                <Option value="1" name="1" type="QString"/>
+              </Option>
+              <Option type="Map">
+                <Option value="2" name="2" type="QString"/>
+              </Option>
+              <Option type="Map">
+                <Option value="3" name="3" type="QString"/>
+              </Option>
+              <Option type="Map">
+                <Option value="4" name="4" type="QString"/>
+              </Option>
+              <Option type="Map">
+                <Option value="5" name="5" type="QString"/>
+              </Option>
+            </Option>
+          </Option>
+        </config>
+      </editWidget>
+    </field>
+    <field name="node_id">
+      <editWidget type="TextEdit">
+        <config>
+          <Option type="Map">
+            <Option value="false" name="IsMultiline" type="bool"/>
+            <Option value="false" name="UseHtml" type="bool"/>
+          </Option>
+        </config>
+      </editWidget>
+    </field>
+    <field name="node_storage_area">
+      <editWidget type="TextEdit">
+        <config>
+          <Option type="Map">
+            <Option value="false" name="IsMultiline" type="bool"/>
+            <Option value="false" name="UseHtml" type="bool"/>
           </Option>
         </config>
       </editWidget>
@@ -562,98 +442,8 @@
       <editWidget type="TextEdit">
         <config>
           <Option type="Map">
-<<<<<<< HEAD
-            <Option type="bool" name="IsMultiline" value="false"/>
-            <Option type="bool" name="UseHtml" value="false"/>
-=======
-            <Option value="false" name="IsMultiline" type="bool"/>
-            <Option value="false" name="UseHtml" type="bool"/>
->>>>>>> bc430b16
-          </Option>
-        </config>
-      </editWidget>
-    </field>
-    <field name="manh_id">
-      <editWidget type="TextEdit">
-        <config>
-          <Option type="Map">
-<<<<<<< HEAD
-            <Option type="bool" name="IsMultiline" value="false"/>
-            <Option type="bool" name="UseHtml" value="false"/>
-=======
-            <Option value="false" name="IsMultiline" type="bool"/>
-            <Option value="false" name="UseHtml" type="bool"/>
->>>>>>> bc430b16
-          </Option>
-        </config>
-      </editWidget>
-    </field>
-<<<<<<< HEAD
-    <field name="manh_connection_node_id">
-      <editWidget type="TextEdit">
-        <config>
-          <Option type="Map">
-            <Option type="bool" name="IsMultiline" value="false"/>
-            <Option type="bool" name="UseHtml" value="false"/>
-=======
-    <field name="manh_zoom_category">
-      <editWidget type="ValueMap">
-        <config>
-          <Option type="Map">
-            <Option name="map" type="List">
-              <Option type="Map">
-                <Option value="-1" name="-1" type="QString"/>
-              </Option>
-              <Option type="Map">
-                <Option value="0" name="0" type="QString"/>
-              </Option>
-              <Option type="Map">
-                <Option value="1" name="1" type="QString"/>
-              </Option>
-              <Option type="Map">
-                <Option value="2" name="2" type="QString"/>
-              </Option>
-              <Option type="Map">
-                <Option value="3" name="3" type="QString"/>
-              </Option>
-              <Option type="Map">
-                <Option value="4" name="4" type="QString"/>
-              </Option>
-              <Option type="Map">
-                <Option value="5" name="5" type="QString"/>
-              </Option>
-            </Option>
->>>>>>> bc430b16
-          </Option>
-        </config>
-      </editWidget>
-    </field>
-    <field name="node_storage_area">
-      <editWidget type="TextEdit">
-        <config>
-          <Option type="Map">
-<<<<<<< HEAD
-            <Option type="bool" name="IsMultiline" value="false"/>
-            <Option type="bool" name="UseHtml" value="false"/>
-=======
-            <Option value="false" name="IsMultiline" type="bool"/>
-            <Option value="false" name="UseHtml" type="bool"/>
->>>>>>> bc430b16
-          </Option>
-        </config>
-      </editWidget>
-    </field>
-    <field name="manh_code">
-      <editWidget type="TextEdit">
-        <config>
-          <Option type="Map">
-<<<<<<< HEAD
-            <Option type="bool" name="IsMultiline" value="false"/>
-            <Option type="bool" name="UseHtml" value="false"/>
-=======
-            <Option value="false" name="IsMultiline" type="bool"/>
-            <Option value="false" name="UseHtml" type="bool"/>
->>>>>>> bc430b16
+            <Option value="false" name="IsMultiline" type="bool"/>
+            <Option value="false" name="UseHtml" type="bool"/>
           </Option>
         </config>
       </editWidget>
@@ -662,13 +452,8 @@
       <editWidget type="TextEdit">
         <config>
           <Option type="Map">
-<<<<<<< HEAD
-            <Option type="bool" name="IsMultiline" value="false"/>
-            <Option type="bool" name="UseHtml" value="false"/>
-=======
-            <Option value="false" name="IsMultiline" type="bool"/>
-            <Option value="false" name="UseHtml" type="bool"/>
->>>>>>> bc430b16
+            <Option value="false" name="IsMultiline" type="bool"/>
+            <Option value="false" name="UseHtml" type="bool"/>
           </Option>
         </config>
       </editWidget>
@@ -677,56 +462,14 @@
       <editWidget type="TextEdit">
         <config>
           <Option type="Map">
-<<<<<<< HEAD
-            <Option type="bool" name="IsMultiline" value="false"/>
-            <Option type="bool" name="UseHtml" value="false"/>
-=======
-            <Option value="false" name="IsMultiline" type="bool"/>
-            <Option value="false" name="UseHtml" type="bool"/>
->>>>>>> bc430b16
-          </Option>
-        </config>
-      </editWidget>
-    </field>
-    <field name="manh_sediment_level">
-      <editWidget type="TextEdit">
-        <config>
-          <Option type="Map">
-<<<<<<< HEAD
-            <Option type="bool" name="IsMultiline" value="false"/>
-            <Option type="bool" name="UseHtml" value="false"/>
-=======
-            <Option value="false" name="IsMultiline" type="bool"/>
-            <Option value="false" name="UseHtml" type="bool"/>
->>>>>>> bc430b16
+            <Option value="false" name="IsMultiline" type="bool"/>
+            <Option value="false" name="UseHtml" type="bool"/>
           </Option>
         </config>
       </editWidget>
     </field>
   </fieldConfiguration>
   <aliases>
-<<<<<<< HEAD
-    <alias name="" field="ROWID" index="0"/>
-    <alias name="" field="node_id" index="1"/>
-    <alias name="bottom_level" field="manh_bottom_level" index="2"/>
-    <alias name="surface_level" field="manh_surface_level" index="3"/>
-    <alias name="display_name" field="manh_display_name" index="4"/>
-    <alias name="shape" field="manh_shape" index="5"/>
-    <alias name="width" field="manh_width" index="6"/>
-    <alias name="length" field="manh_length" index="7"/>
-    <alias name="manhole_indicator" field="manh_manhole_indicator" index="8"/>
-    <alias name="calculation_type" field="manh_calculation_type" index="9"/>
-    <alias name="drain_level" field="manh_drain_level" index="10"/>
-    <alias name="zoom_category" field="manh_zoom_category" index="11"/>
-    <alias name="" field="node_initial_waterlevel" index="12"/>
-    <alias name="id" field="manh_id" index="13"/>
-    <alias name="connection_node_id" field="manh_connection_node_id" index="14"/>
-    <alias name="" field="node_storage_area" index="15"/>
-    <alias name="code" field="manh_code" index="16"/>
-    <alias name="" field="node_code" index="17"/>
-    <alias name="the_geom_linestring" field="node_the_geom_linestring" index="18"/>
-    <alias name="sediment_level" field="manh_sediment_level" index="19"/>
-=======
     <alias index="0" name="" field="ROWID"/>
     <alias index="1" name="id" field="manh_id"/>
     <alias index="2" name="display_name" field="manh_display_name"/>
@@ -747,77 +490,10 @@
     <alias index="17" name="" field="node_initial_waterlevel"/>
     <alias index="18" name="" field="node_code"/>
     <alias index="19" name="the_geom_linestring" field="node_the_geom_linestring"/>
->>>>>>> bc430b16
   </aliases>
   <excludeAttributesWMS/>
   <excludeAttributesWFS/>
   <defaults>
-<<<<<<< HEAD
-    <default field="ROWID" applyOnUpdate="0" expression=""/>
-    <default field="node_id" applyOnUpdate="0" expression="'filled automatically'"/>
-    <default field="manh_bottom_level" applyOnUpdate="0" expression="&quot;manh_bottom_level&quot;&lt;&quot;manh_surface_level&quot;"/>
-    <default field="manh_surface_level" applyOnUpdate="0" expression=""/>
-    <default field="manh_display_name" applyOnUpdate="0" expression="'new'"/>
-    <default field="manh_shape" applyOnUpdate="0" expression="'00'"/>
-    <default field="manh_width" applyOnUpdate="0" expression="0.8"/>
-    <default field="manh_length" applyOnUpdate="0" expression=""/>
-    <default field="manh_manhole_indicator" applyOnUpdate="0" expression="'0'"/>
-    <default field="manh_calculation_type" applyOnUpdate="0" expression=""/>
-    <default field="manh_drain_level" applyOnUpdate="0" expression=""/>
-    <default field="manh_zoom_category" applyOnUpdate="0" expression="1"/>
-    <default field="node_initial_waterlevel" applyOnUpdate="0" expression=""/>
-    <default field="manh_id" applyOnUpdate="0" expression="if(maximum(manh_id) is null,1, maximum(manh_id)+1)"/>
-    <default field="manh_connection_node_id" applyOnUpdate="0" expression="if(aggregate('v2_connection_nodes','min',&quot;id&quot;, intersects($geometry,geometry(@parent))) is null,'Created automatically',aggregate('v2_connection_nodes','min',&quot;id&quot;, intersects($geometry,geometry(@parent))))"/>
-    <default field="node_storage_area" applyOnUpdate="0" expression=""/>
-    <default field="manh_code" applyOnUpdate="0" expression="'new'"/>
-    <default field="node_code" applyOnUpdate="0" expression="'new'"/>
-    <default field="node_the_geom_linestring" applyOnUpdate="0" expression=""/>
-    <default field="manh_sediment_level" applyOnUpdate="0" expression=""/>
-  </defaults>
-  <constraints>
-    <constraint constraints="0" unique_strength="0" notnull_strength="0" field="ROWID" exp_strength="0"/>
-    <constraint constraints="0" unique_strength="0" notnull_strength="0" field="node_id" exp_strength="0"/>
-    <constraint constraints="1" unique_strength="0" notnull_strength="2" field="manh_bottom_level" exp_strength="0"/>
-    <constraint constraints="1" unique_strength="0" notnull_strength="2" field="manh_surface_level" exp_strength="0"/>
-    <constraint constraints="1" unique_strength="0" notnull_strength="2" field="manh_display_name" exp_strength="0"/>
-    <constraint constraints="1" unique_strength="0" notnull_strength="2" field="manh_shape" exp_strength="0"/>
-    <constraint constraints="1" unique_strength="0" notnull_strength="2" field="manh_width" exp_strength="0"/>
-    <constraint constraints="0" unique_strength="0" notnull_strength="0" field="manh_length" exp_strength="0"/>
-    <constraint constraints="1" unique_strength="0" notnull_strength="2" field="manh_manhole_indicator" exp_strength="0"/>
-    <constraint constraints="1" unique_strength="0" notnull_strength="2" field="manh_calculation_type" exp_strength="0"/>
-    <constraint constraints="0" unique_strength="0" notnull_strength="0" field="manh_drain_level" exp_strength="0"/>
-    <constraint constraints="1" unique_strength="0" notnull_strength="2" field="manh_zoom_category" exp_strength="0"/>
-    <constraint constraints="0" unique_strength="0" notnull_strength="0" field="node_initial_waterlevel" exp_strength="0"/>
-    <constraint constraints="0" unique_strength="0" notnull_strength="0" field="manh_id" exp_strength="0"/>
-    <constraint constraints="1" unique_strength="0" notnull_strength="2" field="manh_connection_node_id" exp_strength="0"/>
-    <constraint constraints="0" unique_strength="0" notnull_strength="0" field="node_storage_area" exp_strength="0"/>
-    <constraint constraints="1" unique_strength="0" notnull_strength="2" field="manh_code" exp_strength="0"/>
-    <constraint constraints="1" unique_strength="0" notnull_strength="2" field="node_code" exp_strength="0"/>
-    <constraint constraints="0" unique_strength="0" notnull_strength="0" field="node_the_geom_linestring" exp_strength="0"/>
-    <constraint constraints="0" unique_strength="0" notnull_strength="0" field="manh_sediment_level" exp_strength="0"/>
-  </constraints>
-  <constraintExpressions>
-    <constraint exp="" field="ROWID" desc=""/>
-    <constraint exp="" field="node_id" desc=""/>
-    <constraint exp="" field="manh_bottom_level" desc=""/>
-    <constraint exp="" field="manh_surface_level" desc=""/>
-    <constraint exp="" field="manh_display_name" desc=""/>
-    <constraint exp="" field="manh_shape" desc=""/>
-    <constraint exp="" field="manh_width" desc=""/>
-    <constraint exp="" field="manh_length" desc=""/>
-    <constraint exp="" field="manh_manhole_indicator" desc=""/>
-    <constraint exp="" field="manh_calculation_type" desc=""/>
-    <constraint exp="" field="manh_drain_level" desc=""/>
-    <constraint exp="" field="manh_zoom_category" desc=""/>
-    <constraint exp="" field="node_initial_waterlevel" desc=""/>
-    <constraint exp="" field="manh_id" desc=""/>
-    <constraint exp="" field="manh_connection_node_id" desc=""/>
-    <constraint exp="" field="node_storage_area" desc=""/>
-    <constraint exp="" field="manh_code" desc=""/>
-    <constraint exp="" field="node_code" desc=""/>
-    <constraint exp="" field="node_the_geom_linestring" desc=""/>
-    <constraint exp="" field="manh_sediment_level" desc=""/>
-=======
     <default applyOnUpdate="0" expression="" field="ROWID"/>
     <default applyOnUpdate="0" expression="if(maximum(manh_id) is null,1, maximum(manh_id)+1)" field="manh_id"/>
     <default applyOnUpdate="0" expression="'new'" field="manh_display_name"/>
@@ -882,7 +558,6 @@
     <constraint exp="" desc="" field="node_initial_waterlevel"/>
     <constraint exp="" desc="" field="node_code"/>
     <constraint exp="" desc="" field="node_the_geom_linestring"/>
->>>>>>> bc430b16
   </constraintExpressions>
   <expressionfields/>
   <attributeactions>
@@ -890,29 +565,6 @@
   </attributeactions>
   <attributetableconfig actionWidgetStyle="dropDown" sortExpression="&quot;manh_id&quot;" sortOrder="0">
     <columns>
-<<<<<<< HEAD
-      <column type="field" name="ROWID" width="-1" hidden="0"/>
-      <column type="field" name="manh_id" width="-1" hidden="0"/>
-      <column type="field" name="manh_display_name" width="-1" hidden="0"/>
-      <column type="field" name="manh_code" width="-1" hidden="0"/>
-      <column type="field" name="manh_connection_node_id" width="-1" hidden="0"/>
-      <column type="field" name="manh_shape" width="-1" hidden="0"/>
-      <column type="field" name="manh_width" width="-1" hidden="0"/>
-      <column type="field" name="manh_length" width="-1" hidden="0"/>
-      <column type="field" name="manh_manhole_indicator" width="-1" hidden="0"/>
-      <column type="field" name="manh_calculation_type" width="-1" hidden="0"/>
-      <column type="field" name="manh_bottom_level" width="-1" hidden="0"/>
-      <column type="field" name="manh_surface_level" width="-1" hidden="0"/>
-      <column type="field" name="manh_drain_level" width="-1" hidden="0"/>
-      <column type="field" name="manh_sediment_level" width="-1" hidden="0"/>
-      <column type="field" name="manh_zoom_category" width="-1" hidden="0"/>
-      <column type="field" name="node_id" width="-1" hidden="0"/>
-      <column type="field" name="node_storage_area" width="-1" hidden="0"/>
-      <column type="field" name="node_initial_waterlevel" width="-1" hidden="0"/>
-      <column type="field" name="node_code" width="-1" hidden="0"/>
-      <column type="field" name="node_the_geom_linestring" width="-1" hidden="0"/>
-      <column type="actions" width="-1" hidden="1"/>
-=======
       <column width="-1" hidden="0" name="ROWID" type="field"/>
       <column width="-1" hidden="0" name="manh_id" type="field"/>
       <column width="-1" hidden="0" name="manh_display_name" type="field"/>
@@ -934,7 +586,6 @@
       <column width="-1" hidden="0" name="node_code" type="field"/>
       <column width="-1" hidden="0" name="node_the_geom_linestring" type="field"/>
       <column width="-1" hidden="1" type="actions"/>
->>>>>>> bc430b16
     </columns>
   </attributetableconfig>
   <conditionalstyles>
@@ -965,32 +616,6 @@
   <featformsuppress>0</featformsuppress>
   <editorlayout>tablayout</editorlayout>
   <attributeEditorForm>
-<<<<<<< HEAD
-    <attributeEditorContainer columnCount="1" visibilityExpression="" name="Manhole_view" groupBox="0" visibilityExpressionEnabled="0" showLabel="1">
-      <attributeEditorContainer columnCount="1" visibilityExpression="" name="General" groupBox="1" visibilityExpressionEnabled="0" showLabel="1">
-        <attributeEditorField name="manh_id" index="13" showLabel="1"/>
-        <attributeEditorField name="manh_display_name" index="4" showLabel="1"/>
-        <attributeEditorField name="manh_code" index="16" showLabel="1"/>
-        <attributeEditorField name="manh_calculation_type" index="9" showLabel="1"/>
-      </attributeEditorContainer>
-      <attributeEditorContainer columnCount="1" visibilityExpression="" name="Characteristics" groupBox="1" visibilityExpressionEnabled="0" showLabel="1">
-        <attributeEditorField name="manh_shape" index="5" showLabel="1"/>
-        <attributeEditorField name="manh_width" index="6" showLabel="1"/>
-        <attributeEditorField name="manh_length" index="7" showLabel="1"/>
-        <attributeEditorField name="manh_bottom_level" index="2" showLabel="1"/>
-        <attributeEditorField name="manh_surface_level" index="3" showLabel="1"/>
-        <attributeEditorField name="manh_drain_level" index="10" showLabel="1"/>
-      </attributeEditorContainer>
-      <attributeEditorContainer columnCount="1" visibilityExpression="" name="Visualisation" groupBox="1" visibilityExpressionEnabled="0" showLabel="1">
-        <attributeEditorField name="manh_manhole_indicator" index="8" showLabel="1"/>
-        <attributeEditorField name="manh_zoom_category" index="11" showLabel="1"/>
-      </attributeEditorContainer>
-      <attributeEditorContainer columnCount="1" visibilityExpression="" name="Connection node" groupBox="1" visibilityExpressionEnabled="0" showLabel="1">
-        <attributeEditorField name="manh_connection_node_id" index="14" showLabel="1"/>
-        <attributeEditorField name="node_code" index="17" showLabel="1"/>
-        <attributeEditorField name="node_initial_waterlevel" index="12" showLabel="1"/>
-        <attributeEditorField name="node_storage_area" index="15" showLabel="1"/>
-=======
     <attributeEditorContainer showLabel="1" columnCount="1" visibilityExpression="" name="Manhole_view" groupBox="0" visibilityExpressionEnabled="0">
       <attributeEditorContainer showLabel="1" columnCount="1" visibilityExpression="" name="General" groupBox="1" visibilityExpressionEnabled="0">
         <attributeEditorField showLabel="1" index="1" name="manh_id"/>
@@ -1015,33 +640,10 @@
         <attributeEditorField showLabel="1" index="18" name="node_code"/>
         <attributeEditorField showLabel="1" index="17" name="node_initial_waterlevel"/>
         <attributeEditorField showLabel="1" index="16" name="node_storage_area"/>
->>>>>>> bc430b16
       </attributeEditorContainer>
     </attributeEditorContainer>
   </attributeEditorForm>
   <editable>
-<<<<<<< HEAD
-    <field name="ROWID" editable="1"/>
-    <field name="manh_bottom_level" editable="1"/>
-    <field name="manh_calculation_type" editable="1"/>
-    <field name="manh_code" editable="1"/>
-    <field name="manh_connection_node_id" editable="0"/>
-    <field name="manh_display_name" editable="1"/>
-    <field name="manh_drain_level" editable="1"/>
-    <field name="manh_id" editable="0"/>
-    <field name="manh_length" editable="1"/>
-    <field name="manh_manhole_indicator" editable="1"/>
-    <field name="manh_sediment_level" editable="1"/>
-    <field name="manh_shape" editable="1"/>
-    <field name="manh_surface_level" editable="1"/>
-    <field name="manh_width" editable="1"/>
-    <field name="manh_zoom_category" editable="1"/>
-    <field name="node_code" editable="1"/>
-    <field name="node_id" editable="0"/>
-    <field name="node_initial_waterlevel" editable="1"/>
-    <field name="node_storage_area" editable="1"/>
-    <field name="node_the_geom_linestring" editable="1"/>
-=======
     <field editable="1" name="ROWID"/>
     <field editable="1" name="manh_bottom_level"/>
     <field editable="1" name="manh_calculation_type"/>
@@ -1062,7 +664,6 @@
     <field editable="1" name="node_initial_waterlevel"/>
     <field editable="1" name="node_storage_area"/>
     <field editable="1" name="node_the_geom_linestring"/>
->>>>>>> bc430b16
   </editable>
   <labelOnTop>
     <field labelOnTop="0" name="ROWID"/>
