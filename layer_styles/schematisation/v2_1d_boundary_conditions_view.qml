<!DOCTYPE qgis PUBLIC 'http://mrcc.com/qgis.dtd' 'SYSTEM'>
<<<<<<< HEAD
<qgis version="3.4.5-Madeira" styleCategories="AllStyleCategories" simplifyDrawingTol="1" minScale="1e+08" labelsEnabled="0" simplifyLocal="1" hasScaleBasedVisibilityFlag="0" simplifyDrawingHints="0" readOnly="0" simplifyMaxScale="1" simplifyAlgorithm="0" maxScale="-4.65661e-10">
=======
<qgis maxScale="-4.65661e-10" labelsEnabled="0" readOnly="0" version="3.4.11-Madeira" simplifyMaxScale="1" styleCategories="AllStyleCategories" hasScaleBasedVisibilityFlag="0" simplifyDrawingHints="0" simplifyAlgorithm="0" minScale="1e+8" simplifyDrawingTol="1" simplifyLocal="1">
>>>>>>> bc430b16
  <flags>
    <Identifiable>1</Identifiable>
    <Removable>1</Removable>
    <Searchable>1</Searchable>
  </flags>
<<<<<<< HEAD
  <renderer-v2 enableorderby="0" forceraster="0" type="singleSymbol" symbollevels="0">
    <symbols>
      <symbol alpha="1" name="0" force_rhr="0" type="marker" clip_to_extent="1">
        <layer class="SimpleMarker" enabled="1" locked="0" pass="0">
          <prop v="0" k="angle"/>
          <prop v="170,0,255,255" k="color"/>
          <prop v="1" k="horizontal_anchor_point"/>
          <prop v="bevel" k="joinstyle"/>
          <prop v="square" k="name"/>
          <prop v="0,0" k="offset"/>
          <prop v="3x:0,0,0,0,0,0" k="offset_map_unit_scale"/>
          <prop v="MM" k="offset_unit"/>
          <prop v="0,0,0,255" k="outline_color"/>
          <prop v="solid" k="outline_style"/>
          <prop v="0" k="outline_width"/>
          <prop v="3x:0,0,0,0,0,0" k="outline_width_map_unit_scale"/>
          <prop v="MM" k="outline_width_unit"/>
          <prop v="area" k="scale_method"/>
          <prop v="2" k="size"/>
          <prop v="3x:0,0,0,0,0,0" k="size_map_unit_scale"/>
          <prop v="MM" k="size_unit"/>
          <prop v="1" k="vertical_anchor_point"/>
=======
  <renderer-v2 enableorderby="0" symbollevels="0" forceraster="0" type="singleSymbol">
    <symbols>
      <symbol clip_to_extent="1" alpha="1" name="0" type="marker" force_rhr="0">
        <layer enabled="1" locked="0" pass="0" class="SimpleMarker">
          <prop k="angle" v="0"/>
          <prop k="color" v="170,0,255,255"/>
          <prop k="horizontal_anchor_point" v="1"/>
          <prop k="joinstyle" v="bevel"/>
          <prop k="name" v="square"/>
          <prop k="offset" v="0,0"/>
          <prop k="offset_map_unit_scale" v="3x:0,0,0,0,0,0"/>
          <prop k="offset_unit" v="MM"/>
          <prop k="outline_color" v="0,0,0,255"/>
          <prop k="outline_style" v="solid"/>
          <prop k="outline_width" v="0"/>
          <prop k="outline_width_map_unit_scale" v="3x:0,0,0,0,0,0"/>
          <prop k="outline_width_unit" v="MM"/>
          <prop k="scale_method" v="area"/>
          <prop k="size" v="2"/>
          <prop k="size_map_unit_scale" v="3x:0,0,0,0,0,0"/>
          <prop k="size_unit" v="MM"/>
          <prop k="vertical_anchor_point" v="1"/>
>>>>>>> bc430b16
          <data_defined_properties>
            <Option type="Map">
              <Option value="" name="name" type="QString"/>
              <Option name="properties"/>
              <Option value="collection" name="type" type="QString"/>
            </Option>
          </data_defined_properties>
        </layer>
      </symbol>
    </symbols>
    <rotation/>
    <sizescale/>
  </renderer-v2>
  <customproperties>
<<<<<<< HEAD
    <property key="embeddedWidgets/count" value="0"/>
=======
    <property value="0" key="embeddedWidgets/count"/>
>>>>>>> bc430b16
    <property key="variableNames"/>
    <property key="variableValues"/>
  </customproperties>
  <blendMode>0</blendMode>
  <featureBlendMode>0</featureBlendMode>
  <layerOpacity>1</layerOpacity>
<<<<<<< HEAD
  <SingleCategoryDiagramRenderer diagramType="Pie" attributeLegend="1">
    <DiagramCategory sizeScale="3x:0,0,0,0,0,0" penAlpha="255" width="15" penColor="#000000" lineSizeScale="3x:0,0,0,0,0,0" penWidth="0" rotationOffset="270" barWidth="5" sizeType="MM" backgroundColor="#ffffff" diagramOrientation="Up" maxScaleDenominator="1e+08" enabled="0" lineSizeType="MM" backgroundAlpha="255" labelPlacementMethod="XHeight" scaleDependency="Area" scaleBasedVisibility="0" minScaleDenominator="-4.65661e-10" opacity="1" height="15" minimumSize="0">
      <fontProperties style="" description="MS Shell Dlg 2,8.25,-1,5,50,0,0,0,0,0"/>
      <attribute color="#000000" field="" label=""/>
    </DiagramCategory>
  </SingleCategoryDiagramRenderer>
  <DiagramLayerSettings placement="0" linePlacementFlags="2" obstacle="0" dist="0" showAll="1" priority="0" zIndex="0">
=======
  <SingleCategoryDiagramRenderer attributeLegend="1" diagramType="Pie">
    <DiagramCategory opacity="1" barWidth="5" backgroundColor="#ffffff" height="15" enabled="0" lineSizeType="MM" width="15" labelPlacementMethod="XHeight" backgroundAlpha="255" scaleDependency="Area" rotationOffset="270" sizeScale="3x:0,0,0,0,0,0" diagramOrientation="Up" penWidth="0" penAlpha="255" penColor="#000000" minScaleDenominator="-4.65661e-10" lineSizeScale="3x:0,0,0,0,0,0" sizeType="MM" scaleBasedVisibility="0" minimumSize="0" maxScaleDenominator="1e+8">
      <fontProperties style="" description="MS Shell Dlg 2,8.25,-1,5,50,0,0,0,0,0"/>
      <attribute color="#000000" label="" field=""/>
    </DiagramCategory>
  </SingleCategoryDiagramRenderer>
  <DiagramLayerSettings showAll="1" zIndex="0" placement="0" priority="0" obstacle="0" dist="0" linePlacementFlags="2">
>>>>>>> bc430b16
    <properties>
      <Option type="Map">
        <Option value="" name="name" type="QString"/>
        <Option name="properties"/>
        <Option value="collection" name="type" type="QString"/>
      </Option>
    </properties>
  </DiagramLayerSettings>
<<<<<<< HEAD
  <geometryOptions removeDuplicateNodes="0" geometryPrecision="0">
=======
  <geometryOptions geometryPrecision="0" removeDuplicateNodes="0">
>>>>>>> bc430b16
    <activeChecks/>
    <checkConfiguration/>
  </geometryOptions>
  <fieldConfiguration>
    <field name="ROWID">
      <editWidget type="TextEdit">
        <config>
          <Option/>
        </config>
      </editWidget>
    </field>
    <field name="id">
      <editWidget type="TextEdit">
        <config>
          <Option type="Map">
            <Option value="false" name="IsMultiline" type="bool"/>
            <Option value="false" name="UseHtml" type="bool"/>
          </Option>
        </config>
      </editWidget>
    </field>
    <field name="connection_node_id">
      <editWidget type="TextEdit">
        <config>
          <Option type="Map">
            <Option value="false" name="IsMultiline" type="bool"/>
            <Option value="false" name="UseHtml" type="bool"/>
          </Option>
        </config>
      </editWidget>
    </field>
    <field name="boundary_type">
      <editWidget type="ValueMap">
        <config>
          <Option type="Map">
            <Option name="map" type="List">
              <Option type="Map">
                <Option value="1" name="1: waterlevel" type="QString"/>
              </Option>
              <Option type="Map">
                <Option value="2" name="2: velocity" type="QString"/>
              </Option>
              <Option type="Map">
                <Option value="3" name="3: discharge" type="QString"/>
              </Option>
              <Option type="Map">
                <Option value="5" name="5: sommerfeld" type="QString"/>
              </Option>
            </Option>
          </Option>
        </config>
      </editWidget>
    </field>
    <field name="timeseries">
      <editWidget type="TextEdit">
        <config>
          <Option type="Map">
            <Option value="true" name="IsMultiline" type="bool"/>
            <Option value="false" name="UseHtml" type="bool"/>
          </Option>
        </config>
      </editWidget>
    </field>
  </fieldConfiguration>
  <aliases>
<<<<<<< HEAD
    <alias field="ROWID" name="" index="0"/>
    <alias field="id" name="" index="1"/>
    <alias field="connection_node_id" name="" index="2"/>
    <alias field="boundary_type" name="" index="3"/>
    <alias field="timeseries" name="" index="4"/>
=======
    <alias index="0" name="" field="ROWID"/>
    <alias index="1" name="" field="id"/>
    <alias index="2" name="" field="connection_node_id"/>
    <alias index="3" name="" field="boundary_type"/>
    <alias index="4" name="" field="timeseries"/>
>>>>>>> bc430b16
  </aliases>
  <excludeAttributesWMS/>
  <excludeAttributesWFS/>
  <defaults>
<<<<<<< HEAD
    <default field="ROWID" expression="" applyOnUpdate="0"/>
    <default field="id" expression="if(maximum(id) is null,1, maximum(id)+1)" applyOnUpdate="0"/>
    <default field="connection_node_id" expression="if(aggregate('v2_connection_nodes','min',&quot;id&quot;, intersects($geometry,geometry(@parent))) is null,'Created automatically',aggregate('v2_connection_nodes','min',&quot;id&quot;, intersects($geometry,geometry(@parent))))" applyOnUpdate="0"/>
    <default field="boundary_type" expression="" applyOnUpdate="0"/>
    <default field="timeseries" expression="'0,1&#xd;&#xa;9999,1'" applyOnUpdate="0"/>
  </defaults>
  <constraints>
    <constraint unique_strength="0" exp_strength="0" field="ROWID" notnull_strength="0" constraints="0"/>
    <constraint unique_strength="0" exp_strength="0" field="id" notnull_strength="2" constraints="1"/>
    <constraint unique_strength="0" exp_strength="0" field="connection_node_id" notnull_strength="0" constraints="0"/>
    <constraint unique_strength="0" exp_strength="0" field="boundary_type" notnull_strength="2" constraints="1"/>
    <constraint unique_strength="0" exp_strength="0" field="timeseries" notnull_strength="2" constraints="1"/>
  </constraints>
  <constraintExpressions>
    <constraint field="ROWID" desc="" exp=""/>
    <constraint field="id" desc="" exp=""/>
    <constraint field="connection_node_id" desc="" exp=""/>
    <constraint field="boundary_type" desc="" exp=""/>
    <constraint field="timeseries" desc="" exp=""/>
  </constraintExpressions>
  <expressionfields/>
  <attributeactions>
    <defaultAction key="Canvas" value="{00000000-0000-0000-0000-000000000000}"/>
  </attributeactions>
  <attributetableconfig actionWidgetStyle="dropDown" sortOrder="0" sortExpression="">
    <columns>
      <column hidden="0" name="ROWID" type="field" width="-1"/>
      <column hidden="0" name="id" type="field" width="-1"/>
      <column hidden="0" name="connection_node_id" type="field" width="-1"/>
      <column hidden="0" name="boundary_type" type="field" width="-1"/>
      <column hidden="0" name="timeseries" type="field" width="-1"/>
      <column hidden="1" type="actions" width="-1"/>
=======
    <default applyOnUpdate="0" expression="" field="ROWID"/>
    <default applyOnUpdate="0" expression="if(maximum(id) is null,1, maximum(id)+1)" field="id"/>
    <default applyOnUpdate="0" expression="if(aggregate('v2_connection_nodes','min',&quot;id&quot;, intersects($geometry,geometry(@parent))) is null,'Created automatically',aggregate('v2_connection_nodes','min',&quot;id&quot;, intersects($geometry,geometry(@parent))))" field="connection_node_id"/>
    <default applyOnUpdate="0" expression="" field="boundary_type"/>
    <default applyOnUpdate="0" expression="" field="timeseries"/>
  </defaults>
  <constraints>
    <constraint exp_strength="0" notnull_strength="0" field="ROWID" constraints="0" unique_strength="0"/>
    <constraint exp_strength="0" notnull_strength="2" field="id" constraints="1" unique_strength="0"/>
    <constraint exp_strength="0" notnull_strength="0" field="connection_node_id" constraints="0" unique_strength="0"/>
    <constraint exp_strength="0" notnull_strength="2" field="boundary_type" constraints="1" unique_strength="0"/>
    <constraint exp_strength="0" notnull_strength="2" field="timeseries" constraints="1" unique_strength="0"/>
  </constraints>
  <constraintExpressions>
    <constraint exp="" desc="" field="ROWID"/>
    <constraint exp="" desc="" field="id"/>
    <constraint exp="" desc="" field="connection_node_id"/>
    <constraint exp="" desc="" field="boundary_type"/>
    <constraint exp="" desc="" field="timeseries"/>
  </constraintExpressions>
  <expressionfields/>
  <attributeactions>
    <defaultAction value="{00000000-0000-0000-0000-000000000000}" key="Canvas"/>
  </attributeactions>
  <attributetableconfig actionWidgetStyle="dropDown" sortExpression="" sortOrder="0">
    <columns>
      <column width="-1" hidden="0" name="ROWID" type="field"/>
      <column width="-1" hidden="0" name="id" type="field"/>
      <column width="-1" hidden="0" name="connection_node_id" type="field"/>
      <column width="-1" hidden="0" name="boundary_type" type="field"/>
      <column width="-1" hidden="0" name="timeseries" type="field"/>
      <column width="-1" hidden="1" type="actions"/>
>>>>>>> bc430b16
    </columns>
  </attributetableconfig>
  <conditionalstyles>
    <rowstyles/>
    <fieldstyles/>
  </conditionalstyles>
  <editform tolerant="1"></editform>
  <editforminit/>
  <editforminitcodesource>0</editforminitcodesource>
  <editforminitfilepath></editforminitfilepath>
  <editforminitcode><![CDATA[# -*- coding: utf-8 -*-
"""
QGIS forms can have a Python function that is called when the form is
opened.

Use this function to add extra logic to your forms.

Enter the name of the function in the "Python Init function"
field.
An example follows:
"""
from PyQt4.QtGui import QWidget

def my_form_open(dialog, layer, feature):
	geom = feature.geometry()
	control = dialog.findChild(QWidget, "MyLineEdit")
]]></editforminitcode>
  <featformsuppress>0</featformsuppress>
  <editorlayout>tablayout</editorlayout>
  <attributeEditorForm>
<<<<<<< HEAD
    <attributeEditorContainer showLabel="1" name="General" visibilityExpression="" groupBox="0" visibilityExpressionEnabled="0" columnCount="1">
      <attributeEditorField showLabel="1" name="id" index="1"/>
      <attributeEditorField showLabel="1" name="connection_node_id" index="2"/>
      <attributeEditorField showLabel="1" name="boundary_type" index="3"/>
      <attributeEditorField showLabel="1" name="timeseries" index="4"/>
    </attributeEditorContainer>
  </attributeEditorForm>
  <editable>
    <field name="ROWID" editable="1"/>
    <field name="boundary_type" editable="1"/>
    <field name="connection_node_id" editable="0"/>
    <field name="id" editable="1"/>
    <field name="timeseries" editable="1"/>
  </editable>
  <labelOnTop>
    <field name="ROWID" labelOnTop="0"/>
    <field name="boundary_type" labelOnTop="0"/>
    <field name="connection_node_id" labelOnTop="0"/>
    <field name="id" labelOnTop="0"/>
    <field name="timeseries" labelOnTop="0"/>
=======
    <attributeEditorContainer showLabel="1" columnCount="1" visibilityExpression="" name="General" groupBox="0" visibilityExpressionEnabled="0">
      <attributeEditorField showLabel="1" index="1" name="id"/>
      <attributeEditorField showLabel="1" index="2" name="connection_node_id"/>
      <attributeEditorField showLabel="1" index="3" name="boundary_type"/>
      <attributeEditorField showLabel="1" index="4" name="timeseries"/>
    </attributeEditorContainer>
  </attributeEditorForm>
  <editable>
    <field editable="1" name="ROWID"/>
    <field editable="1" name="boundary_type"/>
    <field editable="0" name="connection_node_id"/>
    <field editable="1" name="id"/>
    <field editable="1" name="timeseries"/>
  </editable>
  <labelOnTop>
    <field labelOnTop="0" name="ROWID"/>
    <field labelOnTop="0" name="boundary_type"/>
    <field labelOnTop="0" name="connection_node_id"/>
    <field labelOnTop="0" name="id"/>
    <field labelOnTop="0" name="timeseries"/>
>>>>>>> bc430b16
  </labelOnTop>
  <widgets/>
  <previewExpression>ROWID</previewExpression>
  <mapTip></mapTip>
  <layerGeometryType>0</layerGeometryType>
</qgis><|MERGE_RESOLUTION|>--- conflicted
+++ resolved
@@ -1,38 +1,10 @@
 <!DOCTYPE qgis PUBLIC 'http://mrcc.com/qgis.dtd' 'SYSTEM'>
-<<<<<<< HEAD
-<qgis version="3.4.5-Madeira" styleCategories="AllStyleCategories" simplifyDrawingTol="1" minScale="1e+08" labelsEnabled="0" simplifyLocal="1" hasScaleBasedVisibilityFlag="0" simplifyDrawingHints="0" readOnly="0" simplifyMaxScale="1" simplifyAlgorithm="0" maxScale="-4.65661e-10">
-=======
 <qgis maxScale="-4.65661e-10" labelsEnabled="0" readOnly="0" version="3.4.11-Madeira" simplifyMaxScale="1" styleCategories="AllStyleCategories" hasScaleBasedVisibilityFlag="0" simplifyDrawingHints="0" simplifyAlgorithm="0" minScale="1e+8" simplifyDrawingTol="1" simplifyLocal="1">
->>>>>>> bc430b16
   <flags>
     <Identifiable>1</Identifiable>
     <Removable>1</Removable>
     <Searchable>1</Searchable>
   </flags>
-<<<<<<< HEAD
-  <renderer-v2 enableorderby="0" forceraster="0" type="singleSymbol" symbollevels="0">
-    <symbols>
-      <symbol alpha="1" name="0" force_rhr="0" type="marker" clip_to_extent="1">
-        <layer class="SimpleMarker" enabled="1" locked="0" pass="0">
-          <prop v="0" k="angle"/>
-          <prop v="170,0,255,255" k="color"/>
-          <prop v="1" k="horizontal_anchor_point"/>
-          <prop v="bevel" k="joinstyle"/>
-          <prop v="square" k="name"/>
-          <prop v="0,0" k="offset"/>
-          <prop v="3x:0,0,0,0,0,0" k="offset_map_unit_scale"/>
-          <prop v="MM" k="offset_unit"/>
-          <prop v="0,0,0,255" k="outline_color"/>
-          <prop v="solid" k="outline_style"/>
-          <prop v="0" k="outline_width"/>
-          <prop v="3x:0,0,0,0,0,0" k="outline_width_map_unit_scale"/>
-          <prop v="MM" k="outline_width_unit"/>
-          <prop v="area" k="scale_method"/>
-          <prop v="2" k="size"/>
-          <prop v="3x:0,0,0,0,0,0" k="size_map_unit_scale"/>
-          <prop v="MM" k="size_unit"/>
-          <prop v="1" k="vertical_anchor_point"/>
-=======
   <renderer-v2 enableorderby="0" symbollevels="0" forceraster="0" type="singleSymbol">
     <symbols>
       <symbol clip_to_extent="1" alpha="1" name="0" type="marker" force_rhr="0">
@@ -55,7 +27,6 @@
           <prop k="size_map_unit_scale" v="3x:0,0,0,0,0,0"/>
           <prop k="size_unit" v="MM"/>
           <prop k="vertical_anchor_point" v="1"/>
->>>>>>> bc430b16
           <data_defined_properties>
             <Option type="Map">
               <Option value="" name="name" type="QString"/>
@@ -70,26 +41,13 @@
     <sizescale/>
   </renderer-v2>
   <customproperties>
-<<<<<<< HEAD
-    <property key="embeddedWidgets/count" value="0"/>
-=======
     <property value="0" key="embeddedWidgets/count"/>
->>>>>>> bc430b16
     <property key="variableNames"/>
     <property key="variableValues"/>
   </customproperties>
   <blendMode>0</blendMode>
   <featureBlendMode>0</featureBlendMode>
   <layerOpacity>1</layerOpacity>
-<<<<<<< HEAD
-  <SingleCategoryDiagramRenderer diagramType="Pie" attributeLegend="1">
-    <DiagramCategory sizeScale="3x:0,0,0,0,0,0" penAlpha="255" width="15" penColor="#000000" lineSizeScale="3x:0,0,0,0,0,0" penWidth="0" rotationOffset="270" barWidth="5" sizeType="MM" backgroundColor="#ffffff" diagramOrientation="Up" maxScaleDenominator="1e+08" enabled="0" lineSizeType="MM" backgroundAlpha="255" labelPlacementMethod="XHeight" scaleDependency="Area" scaleBasedVisibility="0" minScaleDenominator="-4.65661e-10" opacity="1" height="15" minimumSize="0">
-      <fontProperties style="" description="MS Shell Dlg 2,8.25,-1,5,50,0,0,0,0,0"/>
-      <attribute color="#000000" field="" label=""/>
-    </DiagramCategory>
-  </SingleCategoryDiagramRenderer>
-  <DiagramLayerSettings placement="0" linePlacementFlags="2" obstacle="0" dist="0" showAll="1" priority="0" zIndex="0">
-=======
   <SingleCategoryDiagramRenderer attributeLegend="1" diagramType="Pie">
     <DiagramCategory opacity="1" barWidth="5" backgroundColor="#ffffff" height="15" enabled="0" lineSizeType="MM" width="15" labelPlacementMethod="XHeight" backgroundAlpha="255" scaleDependency="Area" rotationOffset="270" sizeScale="3x:0,0,0,0,0,0" diagramOrientation="Up" penWidth="0" penAlpha="255" penColor="#000000" minScaleDenominator="-4.65661e-10" lineSizeScale="3x:0,0,0,0,0,0" sizeType="MM" scaleBasedVisibility="0" minimumSize="0" maxScaleDenominator="1e+8">
       <fontProperties style="" description="MS Shell Dlg 2,8.25,-1,5,50,0,0,0,0,0"/>
@@ -97,7 +55,6 @@
     </DiagramCategory>
   </SingleCategoryDiagramRenderer>
   <DiagramLayerSettings showAll="1" zIndex="0" placement="0" priority="0" obstacle="0" dist="0" linePlacementFlags="2">
->>>>>>> bc430b16
     <properties>
       <Option type="Map">
         <Option value="" name="name" type="QString"/>
@@ -106,11 +63,7 @@
       </Option>
     </properties>
   </DiagramLayerSettings>
-<<<<<<< HEAD
-  <geometryOptions removeDuplicateNodes="0" geometryPrecision="0">
-=======
   <geometryOptions geometryPrecision="0" removeDuplicateNodes="0">
->>>>>>> bc430b16
     <activeChecks/>
     <checkConfiguration/>
   </geometryOptions>
@@ -176,57 +129,15 @@
     </field>
   </fieldConfiguration>
   <aliases>
-<<<<<<< HEAD
-    <alias field="ROWID" name="" index="0"/>
-    <alias field="id" name="" index="1"/>
-    <alias field="connection_node_id" name="" index="2"/>
-    <alias field="boundary_type" name="" index="3"/>
-    <alias field="timeseries" name="" index="4"/>
-=======
     <alias index="0" name="" field="ROWID"/>
     <alias index="1" name="" field="id"/>
     <alias index="2" name="" field="connection_node_id"/>
     <alias index="3" name="" field="boundary_type"/>
     <alias index="4" name="" field="timeseries"/>
->>>>>>> bc430b16
   </aliases>
   <excludeAttributesWMS/>
   <excludeAttributesWFS/>
   <defaults>
-<<<<<<< HEAD
-    <default field="ROWID" expression="" applyOnUpdate="0"/>
-    <default field="id" expression="if(maximum(id) is null,1, maximum(id)+1)" applyOnUpdate="0"/>
-    <default field="connection_node_id" expression="if(aggregate('v2_connection_nodes','min',&quot;id&quot;, intersects($geometry,geometry(@parent))) is null,'Created automatically',aggregate('v2_connection_nodes','min',&quot;id&quot;, intersects($geometry,geometry(@parent))))" applyOnUpdate="0"/>
-    <default field="boundary_type" expression="" applyOnUpdate="0"/>
-    <default field="timeseries" expression="'0,1&#xd;&#xa;9999,1'" applyOnUpdate="0"/>
-  </defaults>
-  <constraints>
-    <constraint unique_strength="0" exp_strength="0" field="ROWID" notnull_strength="0" constraints="0"/>
-    <constraint unique_strength="0" exp_strength="0" field="id" notnull_strength="2" constraints="1"/>
-    <constraint unique_strength="0" exp_strength="0" field="connection_node_id" notnull_strength="0" constraints="0"/>
-    <constraint unique_strength="0" exp_strength="0" field="boundary_type" notnull_strength="2" constraints="1"/>
-    <constraint unique_strength="0" exp_strength="0" field="timeseries" notnull_strength="2" constraints="1"/>
-  </constraints>
-  <constraintExpressions>
-    <constraint field="ROWID" desc="" exp=""/>
-    <constraint field="id" desc="" exp=""/>
-    <constraint field="connection_node_id" desc="" exp=""/>
-    <constraint field="boundary_type" desc="" exp=""/>
-    <constraint field="timeseries" desc="" exp=""/>
-  </constraintExpressions>
-  <expressionfields/>
-  <attributeactions>
-    <defaultAction key="Canvas" value="{00000000-0000-0000-0000-000000000000}"/>
-  </attributeactions>
-  <attributetableconfig actionWidgetStyle="dropDown" sortOrder="0" sortExpression="">
-    <columns>
-      <column hidden="0" name="ROWID" type="field" width="-1"/>
-      <column hidden="0" name="id" type="field" width="-1"/>
-      <column hidden="0" name="connection_node_id" type="field" width="-1"/>
-      <column hidden="0" name="boundary_type" type="field" width="-1"/>
-      <column hidden="0" name="timeseries" type="field" width="-1"/>
-      <column hidden="1" type="actions" width="-1"/>
-=======
     <default applyOnUpdate="0" expression="" field="ROWID"/>
     <default applyOnUpdate="0" expression="if(maximum(id) is null,1, maximum(id)+1)" field="id"/>
     <default applyOnUpdate="0" expression="if(aggregate('v2_connection_nodes','min',&quot;id&quot;, intersects($geometry,geometry(@parent))) is null,'Created automatically',aggregate('v2_connection_nodes','min',&quot;id&quot;, intersects($geometry,geometry(@parent))))" field="connection_node_id"/>
@@ -259,7 +170,6 @@
       <column width="-1" hidden="0" name="boundary_type" type="field"/>
       <column width="-1" hidden="0" name="timeseries" type="field"/>
       <column width="-1" hidden="1" type="actions"/>
->>>>>>> bc430b16
     </columns>
   </attributetableconfig>
   <conditionalstyles>
@@ -290,28 +200,6 @@
   <featformsuppress>0</featformsuppress>
   <editorlayout>tablayout</editorlayout>
   <attributeEditorForm>
-<<<<<<< HEAD
-    <attributeEditorContainer showLabel="1" name="General" visibilityExpression="" groupBox="0" visibilityExpressionEnabled="0" columnCount="1">
-      <attributeEditorField showLabel="1" name="id" index="1"/>
-      <attributeEditorField showLabel="1" name="connection_node_id" index="2"/>
-      <attributeEditorField showLabel="1" name="boundary_type" index="3"/>
-      <attributeEditorField showLabel="1" name="timeseries" index="4"/>
-    </attributeEditorContainer>
-  </attributeEditorForm>
-  <editable>
-    <field name="ROWID" editable="1"/>
-    <field name="boundary_type" editable="1"/>
-    <field name="connection_node_id" editable="0"/>
-    <field name="id" editable="1"/>
-    <field name="timeseries" editable="1"/>
-  </editable>
-  <labelOnTop>
-    <field name="ROWID" labelOnTop="0"/>
-    <field name="boundary_type" labelOnTop="0"/>
-    <field name="connection_node_id" labelOnTop="0"/>
-    <field name="id" labelOnTop="0"/>
-    <field name="timeseries" labelOnTop="0"/>
-=======
     <attributeEditorContainer showLabel="1" columnCount="1" visibilityExpression="" name="General" groupBox="0" visibilityExpressionEnabled="0">
       <attributeEditorField showLabel="1" index="1" name="id"/>
       <attributeEditorField showLabel="1" index="2" name="connection_node_id"/>
@@ -332,7 +220,6 @@
     <field labelOnTop="0" name="connection_node_id"/>
     <field labelOnTop="0" name="id"/>
     <field labelOnTop="0" name="timeseries"/>
->>>>>>> bc430b16
   </labelOnTop>
   <widgets/>
   <previewExpression>ROWID</previewExpression>
