<!DOCTYPE qgis PUBLIC 'http://mrcc.com/qgis.dtd' 'SYSTEM'>
<<<<<<< HEAD
<qgis version="3.4.5-Madeira" labelsEnabled="0" styleCategories="AllStyleCategories" simplifyLocal="1" simplifyMaxScale="1" simplifyDrawingHints="1" simplifyDrawingTol="1" simplifyAlgorithm="0" hasScaleBasedVisibilityFlag="0" maxScale="0" readOnly="0" minScale="1e+08">
=======
<qgis maxScale="0" labelsEnabled="0" readOnly="0" version="3.4.11-Madeira" simplifyMaxScale="1" styleCategories="AllStyleCategories" hasScaleBasedVisibilityFlag="0" simplifyDrawingHints="1" simplifyAlgorithm="0" minScale="1e+8" simplifyDrawingTol="1" simplifyLocal="1">
>>>>>>> bc430b16
  <flags>
    <Identifiable>1</Identifiable>
    <Removable>1</Removable>
    <Searchable>1</Searchable>
  </flags>
<<<<<<< HEAD
  <renderer-v2 type="singleSymbol" forceraster="0" symbollevels="0" enableorderby="0">
    <symbols>
      <symbol type="line" name="0" force_rhr="0" alpha="1" clip_to_extent="1">
=======
  <renderer-v2 enableorderby="0" symbollevels="0" forceraster="0" type="singleSymbol">
    <symbols>
      <symbol clip_to_extent="1" alpha="1" name="0" type="line" force_rhr="0">
>>>>>>> bc430b16
        <layer enabled="1" locked="0" pass="0" class="SimpleLine">
          <prop k="capstyle" v="square"/>
          <prop k="customdash" v="0"/>
          <prop k="customdash_map_unit_scale" v="3x:0,0,0,0,0,0"/>
          <prop k="customdash_unit" v="MM"/>
          <prop k="draw_inside_polygon" v="0"/>
          <prop k="joinstyle" v="bevel"/>
          <prop k="line_color" v="255,170,0,255"/>
          <prop k="line_style" v="solid"/>
          <prop k="line_width" v="0.8"/>
          <prop k="line_width_unit" v="MM"/>
          <prop k="offset" v="0"/>
          <prop k="offset_map_unit_scale" v="3x:0,0,0,0,0,0"/>
          <prop k="offset_unit" v="MM"/>
          <prop k="ring_filter" v="0"/>
          <prop k="use_custom_dash" v="0"/>
          <prop k="width_map_unit_scale" v="3x:0,0,0,0,0,0"/>
          <data_defined_properties>
            <Option type="Map">
<<<<<<< HEAD
              <Option type="QString" name="name" value=""/>
              <Option name="properties"/>
              <Option type="QString" name="type" value="collection"/>
=======
              <Option value="" name="name" type="QString"/>
              <Option name="properties"/>
              <Option value="collection" name="type" type="QString"/>
>>>>>>> bc430b16
            </Option>
          </data_defined_properties>
        </layer>
        <layer enabled="1" locked="0" pass="0" class="MarkerLine">
          <prop k="interval" v="0"/>
          <prop k="interval_map_unit_scale" v="3x:0,0,0,0,0,0"/>
          <prop k="interval_unit" v="MM"/>
          <prop k="offset" v="0"/>
          <prop k="offset_along_line" v="0"/>
          <prop k="offset_along_line_map_unit_scale" v="3x:0,0,0,0,0,0"/>
          <prop k="offset_along_line_unit" v="MM"/>
          <prop k="offset_map_unit_scale" v="3x:0,0,0,0,0,0"/>
          <prop k="offset_unit" v="MM"/>
          <prop k="placement" v="centralpoint"/>
          <prop k="ring_filter" v="0"/>
          <prop k="rotate" v="1"/>
          <data_defined_properties>
            <Option type="Map">
<<<<<<< HEAD
              <Option type="QString" name="name" value=""/>
              <Option name="properties"/>
              <Option type="QString" name="type" value="collection"/>
            </Option>
          </data_defined_properties>
          <symbol type="marker" name="@0@1" force_rhr="0" alpha="1" clip_to_extent="1">
=======
              <Option value="" name="name" type="QString"/>
              <Option name="properties"/>
              <Option value="collection" name="type" type="QString"/>
            </Option>
          </data_defined_properties>
          <symbol clip_to_extent="1" alpha="1" name="@0@1" type="marker" force_rhr="0">
>>>>>>> bc430b16
            <layer enabled="1" locked="0" pass="0" class="SimpleMarker">
              <prop k="angle" v="90"/>
              <prop k="color" v="0,0,0,255"/>
              <prop k="horizontal_anchor_point" v="1"/>
              <prop k="joinstyle" v="bevel"/>
              <prop k="name" v="equilateral_triangle"/>
              <prop k="offset" v="0,0"/>
              <prop k="offset_map_unit_scale" v="3x:0,0,0,0,0,0"/>
              <prop k="offset_unit" v="MM"/>
              <prop k="outline_color" v="0,0,0,255"/>
              <prop k="outline_style" v="solid"/>
              <prop k="outline_width" v="0"/>
              <prop k="outline_width_map_unit_scale" v="3x:0,0,0,0,0,0"/>
              <prop k="outline_width_unit" v="MM"/>
              <prop k="scale_method" v="area"/>
              <prop k="size" v="2"/>
              <prop k="size_map_unit_scale" v="3x:0,0,0,0,0,0"/>
              <prop k="size_unit" v="MM"/>
              <prop k="vertical_anchor_point" v="1"/>
              <data_defined_properties>
                <Option type="Map">
<<<<<<< HEAD
                  <Option type="QString" name="name" value=""/>
                  <Option name="properties"/>
                  <Option type="QString" name="type" value="collection"/>
=======
                  <Option value="" name="name" type="QString"/>
                  <Option name="properties"/>
                  <Option value="collection" name="type" type="QString"/>
>>>>>>> bc430b16
                </Option>
              </data_defined_properties>
            </layer>
          </symbol>
        </layer>
      </symbol>
    </symbols>
    <rotation/>
    <sizescale/>
  </renderer-v2>
  <customproperties>
    <property value="ROWID" key="dualview/previewExpressions"/>
    <property value="0" key="embeddedWidgets/count"/>
    <property key="variableNames"/>
    <property key="variableValues"/>
  </customproperties>
  <blendMode>0</blendMode>
  <featureBlendMode>0</featureBlendMode>
  <layerOpacity>1</layerOpacity>
<<<<<<< HEAD
  <SingleCategoryDiagramRenderer diagramType="Pie" attributeLegend="1">
    <DiagramCategory scaleBasedVisibility="0" sizeType="MM" lineSizeType="MM" diagramOrientation="Up" barWidth="5" maxScaleDenominator="1e+08" labelPlacementMethod="XHeight" width="15" penAlpha="255" backgroundAlpha="255" penColor="#000000" penWidth="0" sizeScale="3x:0,0,0,0,0,0" scaleDependency="Area" minimumSize="0" rotationOffset="270" minScaleDenominator="0" opacity="1" backgroundColor="#ffffff" lineSizeScale="3x:0,0,0,0,0,0" enabled="0" height="15">
      <fontProperties style="" description="MS Shell Dlg 2,8.25,-1,5,50,0,0,0,0,0"/>
      <attribute label="" color="#000000" field=""/>
    </DiagramCategory>
  </SingleCategoryDiagramRenderer>
  <DiagramLayerSettings zIndex="0" obstacle="0" showAll="1" priority="0" placement="2" dist="0" linePlacementFlags="2">
    <properties>
      <Option type="Map">
        <Option type="QString" name="name" value=""/>
        <Option name="properties"/>
        <Option type="QString" name="type" value="collection"/>
      </Option>
    </properties>
  </DiagramLayerSettings>
  <geometryOptions removeDuplicateNodes="0" geometryPrecision="0">
=======
  <SingleCategoryDiagramRenderer attributeLegend="1" diagramType="Pie">
    <DiagramCategory opacity="1" barWidth="5" backgroundColor="#ffffff" height="15" enabled="0" lineSizeType="MM" width="15" labelPlacementMethod="XHeight" backgroundAlpha="255" scaleDependency="Area" rotationOffset="270" sizeScale="3x:0,0,0,0,0,0" diagramOrientation="Up" penWidth="0" penAlpha="255" penColor="#000000" minScaleDenominator="0" lineSizeScale="3x:0,0,0,0,0,0" sizeType="MM" scaleBasedVisibility="0" minimumSize="0" maxScaleDenominator="1e+8">
      <fontProperties style="" description="MS Shell Dlg 2,8.25,-1,5,50,0,0,0,0,0"/>
      <attribute color="#000000" label="" field=""/>
    </DiagramCategory>
  </SingleCategoryDiagramRenderer>
  <DiagramLayerSettings showAll="1" zIndex="0" placement="2" priority="0" obstacle="0" dist="0" linePlacementFlags="2">
    <properties>
      <Option type="Map">
        <Option value="" name="name" type="QString"/>
        <Option name="properties"/>
        <Option value="collection" name="type" type="QString"/>
      </Option>
    </properties>
  </DiagramLayerSettings>
  <geometryOptions geometryPrecision="0" removeDuplicateNodes="0">
>>>>>>> bc430b16
    <activeChecks/>
    <checkConfiguration/>
  </geometryOptions>
  <fieldConfiguration>
    <field name="ROWID">
      <editWidget type="TextEdit">
        <config>
          <Option/>
        </config>
      </editWidget>
    </field>
    <field name="pump_id">
      <editWidget type="TextEdit">
        <config>
          <Option type="Map">
<<<<<<< HEAD
            <Option type="bool" name="IsMultiline" value="false"/>
            <Option type="bool" name="UseHtml" value="false"/>
=======
            <Option value="false" name="IsMultiline" type="bool"/>
            <Option value="false" name="UseHtml" type="bool"/>
>>>>>>> bc430b16
          </Option>
        </config>
      </editWidget>
    </field>
    <field name="pump_display_name">
      <editWidget type="TextEdit">
        <config>
          <Option type="Map">
<<<<<<< HEAD
            <Option type="bool" name="IsMultiline" value="false"/>
            <Option type="bool" name="UseHtml" value="false"/>
=======
            <Option value="false" name="IsMultiline" type="bool"/>
            <Option value="false" name="UseHtml" type="bool"/>
>>>>>>> bc430b16
          </Option>
        </config>
      </editWidget>
    </field>
    <field name="pump_code">
      <editWidget type="TextEdit">
        <config>
          <Option type="Map">
<<<<<<< HEAD
            <Option type="bool" name="IsMultiline" value="false"/>
            <Option type="bool" name="UseHtml" value="false"/>
=======
            <Option value="false" name="IsMultiline" type="bool"/>
            <Option value="false" name="UseHtml" type="bool"/>
>>>>>>> bc430b16
          </Option>
        </config>
      </editWidget>
    </field>
    <field name="pump_classification">
      <editWidget type="TextEdit">
        <config>
          <Option type="Map">
<<<<<<< HEAD
            <Option type="bool" name="IsMultiline" value="false"/>
            <Option type="bool" name="UseHtml" value="false"/>
=======
            <Option value="false" name="IsMultiline" type="bool"/>
            <Option value="false" name="UseHtml" type="bool"/>
>>>>>>> bc430b16
          </Option>
        </config>
      </editWidget>
    </field>
    <field name="pump_type">
      <editWidget type="ValueMap">
        <config>
          <Option type="Map">
<<<<<<< HEAD
            <Option type="List" name="map">
              <Option type="Map">
                <Option type="QString" name="1: pump reacts only on suction side" value="1"/>
              </Option>
              <Option type="Map">
                <Option type="QString" name="2: pump reacts only on delivery side" value="2"/>
=======
            <Option name="map" type="List">
              <Option type="Map">
                <Option value="1" name="1: Pump behaviour is based on water levels on the suction-side of the pump" type="QString"/>
              </Option>
              <Option type="Map">
                <Option value="2" name="2: Pump behaviour is based on water levels on the delivery-side of the pump" type="QString"/>
>>>>>>> bc430b16
              </Option>
            </Option>
          </Option>
        </config>
      </editWidget>
    </field>
    <field name="pump_sewerage">
      <editWidget type="CheckBox">
        <config>
          <Option type="Map">
<<<<<<< HEAD
            <Option type="QString" name="CheckedState" value="1"/>
            <Option type="QString" name="UncheckedState" value="0"/>
=======
            <Option value="1" name="CheckedState" type="QString"/>
            <Option value="0" name="UncheckedState" type="QString"/>
>>>>>>> bc430b16
          </Option>
        </config>
      </editWidget>
    </field>
    <field name="pump_start_level">
      <editWidget type="TextEdit">
        <config>
          <Option type="Map">
<<<<<<< HEAD
            <Option type="bool" name="IsMultiline" value="false"/>
            <Option type="bool" name="UseHtml" value="false"/>
=======
            <Option value="false" name="IsMultiline" type="bool"/>
            <Option value="false" name="UseHtml" type="bool"/>
>>>>>>> bc430b16
          </Option>
        </config>
      </editWidget>
    </field>
    <field name="pump_lower_stop_level">
      <editWidget type="TextEdit">
        <config>
          <Option type="Map">
<<<<<<< HEAD
            <Option type="bool" name="IsMultiline" value="false"/>
            <Option type="bool" name="UseHtml" value="false"/>
=======
            <Option value="false" name="IsMultiline" type="bool"/>
            <Option value="false" name="UseHtml" type="bool"/>
>>>>>>> bc430b16
          </Option>
        </config>
      </editWidget>
    </field>
    <field name="pump_upper_stop_level">
      <editWidget type="TextEdit">
        <config>
          <Option type="Map">
<<<<<<< HEAD
            <Option type="bool" name="IsMultiline" value="false"/>
            <Option type="bool" name="UseHtml" value="false"/>
=======
            <Option value="false" name="IsMultiline" type="bool"/>
            <Option value="false" name="UseHtml" type="bool"/>
>>>>>>> bc430b16
          </Option>
        </config>
      </editWidget>
    </field>
    <field name="pump_capacity">
      <editWidget type="TextEdit">
        <config>
          <Option type="Map">
<<<<<<< HEAD
            <Option type="bool" name="IsMultiline" value="false"/>
            <Option type="bool" name="UseHtml" value="false"/>
=======
            <Option value="false" name="IsMultiline" type="bool"/>
            <Option value="false" name="UseHtml" type="bool"/>
>>>>>>> bc430b16
          </Option>
        </config>
      </editWidget>
    </field>
    <field name="pump_zoom_category">
      <editWidget type="ValueMap">
        <config>
          <Option type="Map">
<<<<<<< HEAD
            <Option type="List" name="map">
              <Option type="Map">
                <Option type="QString" name="-1" value="-1"/>
              </Option>
              <Option type="Map">
                <Option type="QString" name="0" value="0"/>
              </Option>
              <Option type="Map">
                <Option type="QString" name="1" value="1"/>
              </Option>
              <Option type="Map">
                <Option type="QString" name="2" value="2"/>
              </Option>
              <Option type="Map">
                <Option type="QString" name="3" value="3"/>
              </Option>
              <Option type="Map">
                <Option type="QString" name="4" value="4"/>
              </Option>
              <Option type="Map">
                <Option type="QString" name="5" value="5"/>
=======
            <Option name="map" type="List">
              <Option type="Map">
                <Option value="-1" name="-1" type="QString"/>
              </Option>
              <Option type="Map">
                <Option value="0" name="0" type="QString"/>
              </Option>
              <Option type="Map">
                <Option value="1" name="1" type="QString"/>
              </Option>
              <Option type="Map">
                <Option value="2" name="2" type="QString"/>
              </Option>
              <Option type="Map">
                <Option value="3" name="3" type="QString"/>
              </Option>
              <Option type="Map">
                <Option value="4" name="4" type="QString"/>
              </Option>
              <Option type="Map">
                <Option value="5" name="5" type="QString"/>
>>>>>>> bc430b16
              </Option>
            </Option>
          </Option>
        </config>
      </editWidget>
    </field>
    <field name="pump_connection_node_start_id">
      <editWidget type="TextEdit">
        <config>
          <Option type="Map">
<<<<<<< HEAD
            <Option type="bool" name="IsMultiline" value="false"/>
            <Option type="bool" name="UseHtml" value="false"/>
=======
            <Option value="false" name="IsMultiline" type="bool"/>
            <Option value="false" name="UseHtml" type="bool"/>
>>>>>>> bc430b16
          </Option>
        </config>
      </editWidget>
    </field>
    <field name="pump_connection_node_end_id">
      <editWidget type="TextEdit">
        <config>
          <Option type="Map">
<<<<<<< HEAD
            <Option type="bool" name="IsMultiline" value="false"/>
            <Option type="bool" name="UseHtml" value="false"/>
=======
            <Option value="false" name="IsMultiline" type="bool"/>
            <Option value="false" name="UseHtml" type="bool"/>
>>>>>>> bc430b16
          </Option>
        </config>
      </editWidget>
    </field>
  </fieldConfiguration>
  <aliases>
<<<<<<< HEAD
    <alias name="" field="ROWID" index="0"/>
    <alias name="id" field="pump_id" index="1"/>
    <alias name="display_name" field="pump_display_name" index="2"/>
    <alias name="code" field="pump_code" index="3"/>
    <alias name="classification" field="pump_classification" index="4"/>
    <alias name="type" field="pump_type" index="5"/>
    <alias name="sewerage" field="pump_sewerage" index="6"/>
    <alias name="start_level" field="pump_start_level" index="7"/>
    <alias name="lower_stop_level" field="pump_lower_stop_level" index="8"/>
    <alias name="upper_stop_level" field="pump_upper_stop_level" index="9"/>
    <alias name="capacity" field="pump_capacity" index="10"/>
    <alias name="zoom_category" field="pump_zoom_category" index="11"/>
    <alias name="connection_node_start_id" field="pump_connection_node_start_id" index="12"/>
    <alias name="connection_node_end_id" field="pump_connection_node_end_id" index="13"/>
=======
    <alias index="0" name="" field="ROWID"/>
    <alias index="1" name="id" field="pump_id"/>
    <alias index="2" name="display_name" field="pump_display_name"/>
    <alias index="3" name="code" field="pump_code"/>
    <alias index="4" name="classification" field="pump_classification"/>
    <alias index="5" name="type" field="pump_type"/>
    <alias index="6" name="sewerage" field="pump_sewerage"/>
    <alias index="7" name="start_level" field="pump_start_level"/>
    <alias index="8" name="lower_stop_level" field="pump_lower_stop_level"/>
    <alias index="9" name="upper_stop_level" field="pump_upper_stop_level"/>
    <alias index="10" name="capacity" field="pump_capacity"/>
    <alias index="11" name="zoom_category" field="pump_zoom_category"/>
    <alias index="12" name="connection_node_start_id" field="pump_connection_node_start_id"/>
    <alias index="13" name="connection_node_end_id" field="pump_connection_node_end_id"/>
>>>>>>> bc430b16
  </aliases>
  <excludeAttributesWMS/>
  <excludeAttributesWFS/>
  <defaults>
<<<<<<< HEAD
    <default field="ROWID" applyOnUpdate="0" expression=""/>
    <default field="pump_id" applyOnUpdate="0" expression="if(maximum(pump_id) is null,1, maximum(pump_id)+1)"/>
    <default field="pump_display_name" applyOnUpdate="0" expression="'new'"/>
    <default field="pump_code" applyOnUpdate="0" expression="'new'"/>
    <default field="pump_classification" applyOnUpdate="0" expression=""/>
    <default field="pump_type" applyOnUpdate="0" expression="1"/>
    <default field="pump_sewerage" applyOnUpdate="0" expression=""/>
    <default field="pump_start_level" applyOnUpdate="0" expression=""/>
    <default field="pump_lower_stop_level" applyOnUpdate="0" expression=""/>
    <default field="pump_upper_stop_level" applyOnUpdate="0" expression=""/>
    <default field="pump_capacity" applyOnUpdate="0" expression=""/>
    <default field="pump_zoom_category" applyOnUpdate="0" expression="2"/>
    <default field="pump_connection_node_start_id" applyOnUpdate="0" expression="if(aggregate('v2_connection_nodes','min',&quot;id&quot;, intersects($geometry,start_point(geometry(@parent)))) is null,'Created automatically',aggregate('v2_connection_nodes','min',&quot;id&quot;, intersects($geometry,start_point(geometry(@parent)))))"/>
    <default field="pump_connection_node_end_id" applyOnUpdate="0" expression="if(aggregate('v2_connection_nodes','min',&quot;id&quot;, intersects($geometry,end_point(geometry(@parent)))) is null,'Created automatically',aggregate('v2_connection_nodes','min',&quot;id&quot;, intersects($geometry,end_point(geometry(@parent)))))"/>
  </defaults>
  <constraints>
    <constraint constraints="0" unique_strength="0" notnull_strength="0" field="ROWID" exp_strength="0"/>
    <constraint constraints="1" unique_strength="0" notnull_strength="2" field="pump_id" exp_strength="0"/>
    <constraint constraints="1" unique_strength="0" notnull_strength="2" field="pump_display_name" exp_strength="0"/>
    <constraint constraints="1" unique_strength="0" notnull_strength="2" field="pump_code" exp_strength="0"/>
    <constraint constraints="0" unique_strength="0" notnull_strength="0" field="pump_classification" exp_strength="0"/>
    <constraint constraints="1" unique_strength="0" notnull_strength="2" field="pump_type" exp_strength="0"/>
    <constraint constraints="0" unique_strength="0" notnull_strength="0" field="pump_sewerage" exp_strength="0"/>
    <constraint constraints="1" unique_strength="0" notnull_strength="2" field="pump_start_level" exp_strength="0"/>
    <constraint constraints="5" unique_strength="0" notnull_strength="2" field="pump_lower_stop_level" exp_strength="2"/>
    <constraint constraints="4" unique_strength="0" notnull_strength="0" field="pump_upper_stop_level" exp_strength="2"/>
    <constraint constraints="5" unique_strength="0" notnull_strength="2" field="pump_capacity" exp_strength="2"/>
    <constraint constraints="1" unique_strength="0" notnull_strength="2" field="pump_zoom_category" exp_strength="0"/>
    <constraint constraints="0" unique_strength="0" notnull_strength="0" field="pump_connection_node_start_id" exp_strength="0"/>
    <constraint constraints="0" unique_strength="0" notnull_strength="0" field="pump_connection_node_end_id" exp_strength="0"/>
  </constraints>
  <constraintExpressions>
    <constraint exp="" field="ROWID" desc=""/>
    <constraint exp="" field="pump_id" desc=""/>
    <constraint exp="" field="pump_display_name" desc=""/>
    <constraint exp="" field="pump_code" desc=""/>
    <constraint exp="" field="pump_classification" desc=""/>
    <constraint exp="" field="pump_type" desc=""/>
    <constraint exp="" field="pump_sewerage" desc=""/>
    <constraint exp="" field="pump_start_level" desc=""/>
    <constraint exp="&quot;pump_lower_stop_level&quot; &lt; &quot;pump_start_level&quot;" field="pump_lower_stop_level" desc=""/>
    <constraint exp="&quot;pump_upper_stop_level&quot;>&quot;start_level&quot; or &quot;pump_upper_stop_level&quot; is null" field="pump_upper_stop_level" desc=""/>
    <constraint exp="&quot;pump_capacity&quot;>=0" field="pump_capacity" desc=""/>
    <constraint exp="" field="pump_zoom_category" desc=""/>
    <constraint exp="" field="pump_connection_node_start_id" desc=""/>
    <constraint exp="" field="pump_connection_node_end_id" desc=""/>
=======
    <default applyOnUpdate="0" expression="" field="ROWID"/>
    <default applyOnUpdate="0" expression="if(maximum(pump_id) is null,1, maximum(pump_id)+1)" field="pump_id"/>
    <default applyOnUpdate="0" expression="'new'" field="pump_display_name"/>
    <default applyOnUpdate="0" expression="'new'" field="pump_code"/>
    <default applyOnUpdate="0" expression="" field="pump_classification"/>
    <default applyOnUpdate="0" expression="1" field="pump_type"/>
    <default applyOnUpdate="0" expression="" field="pump_sewerage"/>
    <default applyOnUpdate="0" expression="" field="pump_start_level"/>
    <default applyOnUpdate="0" expression="" field="pump_lower_stop_level"/>
    <default applyOnUpdate="0" expression="" field="pump_upper_stop_level"/>
    <default applyOnUpdate="0" expression="" field="pump_capacity"/>
    <default applyOnUpdate="0" expression="2" field="pump_zoom_category"/>
    <default applyOnUpdate="0" expression="if(aggregate('v2_connection_nodes','min',&quot;id&quot;, intersects($geometry,start_point(geometry(@parent)))) is null,'Created automatically',aggregate('v2_connection_nodes','min',&quot;id&quot;, intersects($geometry,start_point(geometry(@parent)))))" field="pump_connection_node_start_id"/>
    <default applyOnUpdate="0" expression="if(aggregate('v2_connection_nodes','min',&quot;id&quot;, intersects($geometry,end_point(geometry(@parent)))) is null,'Created automatically',aggregate('v2_connection_nodes','min',&quot;id&quot;, intersects($geometry,end_point(geometry(@parent)))))" field="pump_connection_node_end_id"/>
  </defaults>
  <constraints>
    <constraint exp_strength="0" notnull_strength="0" field="ROWID" constraints="0" unique_strength="0"/>
    <constraint exp_strength="0" notnull_strength="2" field="pump_id" constraints="1" unique_strength="0"/>
    <constraint exp_strength="0" notnull_strength="2" field="pump_display_name" constraints="1" unique_strength="0"/>
    <constraint exp_strength="0" notnull_strength="2" field="pump_code" constraints="1" unique_strength="0"/>
    <constraint exp_strength="0" notnull_strength="0" field="pump_classification" constraints="0" unique_strength="0"/>
    <constraint exp_strength="0" notnull_strength="2" field="pump_type" constraints="1" unique_strength="0"/>
    <constraint exp_strength="0" notnull_strength="0" field="pump_sewerage" constraints="0" unique_strength="0"/>
    <constraint exp_strength="0" notnull_strength="2" field="pump_start_level" constraints="1" unique_strength="0"/>
    <constraint exp_strength="2" notnull_strength="2" field="pump_lower_stop_level" constraints="5" unique_strength="0"/>
    <constraint exp_strength="2" notnull_strength="0" field="pump_upper_stop_level" constraints="4" unique_strength="0"/>
    <constraint exp_strength="2" notnull_strength="2" field="pump_capacity" constraints="5" unique_strength="0"/>
    <constraint exp_strength="0" notnull_strength="2" field="pump_zoom_category" constraints="1" unique_strength="0"/>
    <constraint exp_strength="0" notnull_strength="0" field="pump_connection_node_start_id" constraints="0" unique_strength="0"/>
    <constraint exp_strength="0" notnull_strength="0" field="pump_connection_node_end_id" constraints="0" unique_strength="0"/>
  </constraints>
  <constraintExpressions>
    <constraint exp="" desc="" field="ROWID"/>
    <constraint exp="" desc="" field="pump_id"/>
    <constraint exp="" desc="" field="pump_display_name"/>
    <constraint exp="" desc="" field="pump_code"/>
    <constraint exp="" desc="" field="pump_classification"/>
    <constraint exp="" desc="" field="pump_type"/>
    <constraint exp="" desc="" field="pump_sewerage"/>
    <constraint exp="" desc="" field="pump_start_level"/>
    <constraint exp="&quot;pump_lower_stop_level&quot; &lt; &quot;pump_start_level&quot;" desc="" field="pump_lower_stop_level"/>
    <constraint exp="&quot;pump_upper_stop_level&quot;>&quot;start_level&quot; or &quot;pump_upper_stop_level&quot; is null" desc="" field="pump_upper_stop_level"/>
    <constraint exp="&quot;pump_capacity&quot;>=0" desc="" field="pump_capacity"/>
    <constraint exp="" desc="" field="pump_zoom_category"/>
    <constraint exp="" desc="" field="pump_connection_node_start_id"/>
    <constraint exp="" desc="" field="pump_connection_node_end_id"/>
>>>>>>> bc430b16
  </constraintExpressions>
  <expressionfields/>
  <attributeactions>
    <defaultAction value="{00000000-0000-0000-0000-000000000000}" key="Canvas"/>
  </attributeactions>
  <attributetableconfig actionWidgetStyle="dropDown" sortExpression="" sortOrder="0">
    <columns>
<<<<<<< HEAD
      <column type="field" name="ROWID" width="-1" hidden="0"/>
      <column type="field" name="pump_id" width="-1" hidden="0"/>
      <column type="field" name="pump_display_name" width="-1" hidden="0"/>
      <column type="field" name="pump_code" width="-1" hidden="0"/>
      <column type="field" name="pump_classification" width="-1" hidden="0"/>
      <column type="field" name="pump_type" width="-1" hidden="0"/>
      <column type="field" name="pump_sewerage" width="-1" hidden="0"/>
      <column type="field" name="pump_start_level" width="-1" hidden="0"/>
      <column type="field" name="pump_lower_stop_level" width="-1" hidden="0"/>
      <column type="field" name="pump_upper_stop_level" width="-1" hidden="0"/>
      <column type="field" name="pump_capacity" width="-1" hidden="0"/>
      <column type="field" name="pump_zoom_category" width="-1" hidden="0"/>
      <column type="field" name="pump_connection_node_start_id" width="-1" hidden="0"/>
      <column type="field" name="pump_connection_node_end_id" width="-1" hidden="0"/>
      <column type="actions" width="-1" hidden="1"/>
=======
      <column width="-1" hidden="0" name="ROWID" type="field"/>
      <column width="-1" hidden="0" name="pump_id" type="field"/>
      <column width="-1" hidden="0" name="pump_display_name" type="field"/>
      <column width="-1" hidden="0" name="pump_code" type="field"/>
      <column width="-1" hidden="0" name="pump_classification" type="field"/>
      <column width="-1" hidden="0" name="pump_type" type="field"/>
      <column width="-1" hidden="0" name="pump_sewerage" type="field"/>
      <column width="-1" hidden="0" name="pump_start_level" type="field"/>
      <column width="-1" hidden="0" name="pump_lower_stop_level" type="field"/>
      <column width="-1" hidden="0" name="pump_upper_stop_level" type="field"/>
      <column width="-1" hidden="0" name="pump_capacity" type="field"/>
      <column width="-1" hidden="0" name="pump_zoom_category" type="field"/>
      <column width="-1" hidden="0" name="pump_connection_node_start_id" type="field"/>
      <column width="-1" hidden="0" name="pump_connection_node_end_id" type="field"/>
      <column width="-1" hidden="1" type="actions"/>
>>>>>>> bc430b16
    </columns>
  </attributetableconfig>
  <conditionalstyles>
    <rowstyles/>
    <fieldstyles/>
  </conditionalstyles>
  <editform tolerant="1">.</editform>
  <editforminit/>
  <editforminitcodesource>0</editforminitcodesource>
  <editforminitfilepath>.</editforminitfilepath>
  <editforminitcode><![CDATA[# -*- coding: utf-8 -*-
"""
Formulieren van QGIS mogen een functie van Python hebben die wordt aangeroepen wanneer het formulier wordt geopend.

Gebruik deze functie om extra logica aan uw formulieren toe te voegen.

Voer de naam van de functie in in het veld "Python Init functie".
Een voorbeeld volgt:
"""
from PyQt4.QtGui import QWidget

def my_form_open(dialog, layer, feature):
	geom = feature.geometry()
	control = dialog.findChild(QWidget, "MyLineEdit")
]]></editforminitcode>
  <featformsuppress>0</featformsuppress>
  <editorlayout>tablayout</editorlayout>
  <attributeEditorForm>
<<<<<<< HEAD
    <attributeEditorContainer columnCount="1" visibilityExpression="" name="Pumpstation view" groupBox="0" visibilityExpressionEnabled="0" showLabel="1">
      <attributeEditorContainer columnCount="1" visibilityExpression="" name="General" groupBox="1" visibilityExpressionEnabled="0" showLabel="1">
        <attributeEditorField name="pump_id" index="1" showLabel="1"/>
        <attributeEditorField name="pump_display_name" index="2" showLabel="1"/>
        <attributeEditorField name="pump_code" index="3" showLabel="1"/>
      </attributeEditorContainer>
      <attributeEditorContainer columnCount="1" visibilityExpression="" name="Characteristics" groupBox="1" visibilityExpressionEnabled="0" showLabel="1">
        <attributeEditorField name="pump_start_level" index="7" showLabel="1"/>
        <attributeEditorField name="pump_lower_stop_level" index="8" showLabel="1"/>
        <attributeEditorField name="pump_upper_stop_level" index="9" showLabel="1"/>
        <attributeEditorField name="pump_capacity" index="10" showLabel="1"/>
        <attributeEditorField name="pump_type" index="5" showLabel="1"/>
      </attributeEditorContainer>
      <attributeEditorContainer columnCount="1" visibilityExpression="" name="Visualization" groupBox="1" visibilityExpressionEnabled="0" showLabel="1">
        <attributeEditorField name="pump_sewerage" index="6" showLabel="1"/>
        <attributeEditorField name="pump_zoom_category" index="11" showLabel="1"/>
      </attributeEditorContainer>
      <attributeEditorContainer columnCount="1" visibilityExpression="" name="Connection nodes" groupBox="1" visibilityExpressionEnabled="0" showLabel="1">
        <attributeEditorField name="pump_connection_node_start_id" index="12" showLabel="1"/>
        <attributeEditorField name="pump_connection_node_end_id" index="13" showLabel="1"/>
=======
    <attributeEditorContainer showLabel="1" columnCount="1" visibilityExpression="" name="Pumpstation view" groupBox="0" visibilityExpressionEnabled="0">
      <attributeEditorContainer showLabel="1" columnCount="1" visibilityExpression="" name="General" groupBox="1" visibilityExpressionEnabled="0">
        <attributeEditorField showLabel="1" index="1" name="pump_id"/>
        <attributeEditorField showLabel="1" index="2" name="pump_display_name"/>
        <attributeEditorField showLabel="1" index="3" name="pump_code"/>
      </attributeEditorContainer>
      <attributeEditorContainer showLabel="1" columnCount="1" visibilityExpression="" name="Characteristics" groupBox="1" visibilityExpressionEnabled="0">
        <attributeEditorField showLabel="1" index="7" name="pump_start_level"/>
        <attributeEditorField showLabel="1" index="8" name="pump_lower_stop_level"/>
        <attributeEditorField showLabel="1" index="9" name="pump_upper_stop_level"/>
        <attributeEditorField showLabel="1" index="10" name="pump_capacity"/>
        <attributeEditorField showLabel="1" index="5" name="pump_type"/>
      </attributeEditorContainer>
      <attributeEditorContainer showLabel="1" columnCount="1" visibilityExpression="" name="Visualization" groupBox="1" visibilityExpressionEnabled="0">
        <attributeEditorField showLabel="1" index="6" name="pump_sewerage"/>
        <attributeEditorField showLabel="1" index="11" name="pump_zoom_category"/>
      </attributeEditorContainer>
      <attributeEditorContainer showLabel="1" columnCount="1" visibilityExpression="" name="Connection nodes" groupBox="1" visibilityExpressionEnabled="0">
        <attributeEditorField showLabel="1" index="12" name="pump_connection_node_start_id"/>
        <attributeEditorField showLabel="1" index="13" name="pump_connection_node_end_id"/>
>>>>>>> bc430b16
      </attributeEditorContainer>
    </attributeEditorContainer>
  </attributeEditorForm>
  <editable>
<<<<<<< HEAD
    <field name="ROWID" editable="1"/>
    <field name="pump_capacity" editable="1"/>
    <field name="pump_classification" editable="1"/>
    <field name="pump_code" editable="1"/>
    <field name="pump_connection_node_end_id" editable="0"/>
    <field name="pump_connection_node_start_id" editable="0"/>
    <field name="pump_display_name" editable="1"/>
    <field name="pump_id" editable="1"/>
    <field name="pump_lower_stop_level" editable="1"/>
    <field name="pump_sewerage" editable="1"/>
    <field name="pump_start_level" editable="1"/>
    <field name="pump_type" editable="1"/>
    <field name="pump_upper_stop_level" editable="1"/>
    <field name="pump_zoom_category" editable="1"/>
=======
    <field editable="1" name="ROWID"/>
    <field editable="1" name="pump_capacity"/>
    <field editable="1" name="pump_classification"/>
    <field editable="1" name="pump_code"/>
    <field editable="0" name="pump_connection_node_end_id"/>
    <field editable="0" name="pump_connection_node_start_id"/>
    <field editable="1" name="pump_display_name"/>
    <field editable="1" name="pump_id"/>
    <field editable="1" name="pump_lower_stop_level"/>
    <field editable="1" name="pump_sewerage"/>
    <field editable="1" name="pump_start_level"/>
    <field editable="1" name="pump_type"/>
    <field editable="1" name="pump_upper_stop_level"/>
    <field editable="1" name="pump_zoom_category"/>
>>>>>>> bc430b16
  </editable>
  <labelOnTop>
    <field labelOnTop="0" name="ROWID"/>
    <field labelOnTop="0" name="pump_capacity"/>
    <field labelOnTop="0" name="pump_classification"/>
    <field labelOnTop="0" name="pump_code"/>
    <field labelOnTop="0" name="pump_connection_node_end_id"/>
    <field labelOnTop="0" name="pump_connection_node_start_id"/>
    <field labelOnTop="0" name="pump_display_name"/>
    <field labelOnTop="0" name="pump_id"/>
    <field labelOnTop="0" name="pump_lower_stop_level"/>
    <field labelOnTop="0" name="pump_sewerage"/>
    <field labelOnTop="0" name="pump_start_level"/>
    <field labelOnTop="0" name="pump_type"/>
    <field labelOnTop="0" name="pump_upper_stop_level"/>
    <field labelOnTop="0" name="pump_zoom_category"/>
  </labelOnTop>
  <widgets/>
  <previewExpression>ROWID</previewExpression>
  <mapTip>display_name</mapTip>
  <layerGeometryType>1</layerGeometryType>
</qgis><|MERGE_RESOLUTION|>--- conflicted
+++ resolved
@@ -1,23 +1,13 @@
 <!DOCTYPE qgis PUBLIC 'http://mrcc.com/qgis.dtd' 'SYSTEM'>
-<<<<<<< HEAD
-<qgis version="3.4.5-Madeira" labelsEnabled="0" styleCategories="AllStyleCategories" simplifyLocal="1" simplifyMaxScale="1" simplifyDrawingHints="1" simplifyDrawingTol="1" simplifyAlgorithm="0" hasScaleBasedVisibilityFlag="0" maxScale="0" readOnly="0" minScale="1e+08">
-=======
 <qgis maxScale="0" labelsEnabled="0" readOnly="0" version="3.4.11-Madeira" simplifyMaxScale="1" styleCategories="AllStyleCategories" hasScaleBasedVisibilityFlag="0" simplifyDrawingHints="1" simplifyAlgorithm="0" minScale="1e+8" simplifyDrawingTol="1" simplifyLocal="1">
->>>>>>> bc430b16
   <flags>
     <Identifiable>1</Identifiable>
     <Removable>1</Removable>
     <Searchable>1</Searchable>
   </flags>
-<<<<<<< HEAD
-  <renderer-v2 type="singleSymbol" forceraster="0" symbollevels="0" enableorderby="0">
-    <symbols>
-      <symbol type="line" name="0" force_rhr="0" alpha="1" clip_to_extent="1">
-=======
   <renderer-v2 enableorderby="0" symbollevels="0" forceraster="0" type="singleSymbol">
     <symbols>
       <symbol clip_to_extent="1" alpha="1" name="0" type="line" force_rhr="0">
->>>>>>> bc430b16
         <layer enabled="1" locked="0" pass="0" class="SimpleLine">
           <prop k="capstyle" v="square"/>
           <prop k="customdash" v="0"/>
@@ -37,15 +27,9 @@
           <prop k="width_map_unit_scale" v="3x:0,0,0,0,0,0"/>
           <data_defined_properties>
             <Option type="Map">
-<<<<<<< HEAD
-              <Option type="QString" name="name" value=""/>
-              <Option name="properties"/>
-              <Option type="QString" name="type" value="collection"/>
-=======
               <Option value="" name="name" type="QString"/>
               <Option name="properties"/>
               <Option value="collection" name="type" type="QString"/>
->>>>>>> bc430b16
             </Option>
           </data_defined_properties>
         </layer>
@@ -64,21 +48,12 @@
           <prop k="rotate" v="1"/>
           <data_defined_properties>
             <Option type="Map">
-<<<<<<< HEAD
-              <Option type="QString" name="name" value=""/>
-              <Option name="properties"/>
-              <Option type="QString" name="type" value="collection"/>
-            </Option>
-          </data_defined_properties>
-          <symbol type="marker" name="@0@1" force_rhr="0" alpha="1" clip_to_extent="1">
-=======
               <Option value="" name="name" type="QString"/>
               <Option name="properties"/>
               <Option value="collection" name="type" type="QString"/>
             </Option>
           </data_defined_properties>
           <symbol clip_to_extent="1" alpha="1" name="@0@1" type="marker" force_rhr="0">
->>>>>>> bc430b16
             <layer enabled="1" locked="0" pass="0" class="SimpleMarker">
               <prop k="angle" v="90"/>
               <prop k="color" v="0,0,0,255"/>
@@ -100,15 +75,9 @@
               <prop k="vertical_anchor_point" v="1"/>
               <data_defined_properties>
                 <Option type="Map">
-<<<<<<< HEAD
-                  <Option type="QString" name="name" value=""/>
-                  <Option name="properties"/>
-                  <Option type="QString" name="type" value="collection"/>
-=======
                   <Option value="" name="name" type="QString"/>
                   <Option name="properties"/>
                   <Option value="collection" name="type" type="QString"/>
->>>>>>> bc430b16
                 </Option>
               </data_defined_properties>
             </layer>
@@ -128,24 +97,6 @@
   <blendMode>0</blendMode>
   <featureBlendMode>0</featureBlendMode>
   <layerOpacity>1</layerOpacity>
-<<<<<<< HEAD
-  <SingleCategoryDiagramRenderer diagramType="Pie" attributeLegend="1">
-    <DiagramCategory scaleBasedVisibility="0" sizeType="MM" lineSizeType="MM" diagramOrientation="Up" barWidth="5" maxScaleDenominator="1e+08" labelPlacementMethod="XHeight" width="15" penAlpha="255" backgroundAlpha="255" penColor="#000000" penWidth="0" sizeScale="3x:0,0,0,0,0,0" scaleDependency="Area" minimumSize="0" rotationOffset="270" minScaleDenominator="0" opacity="1" backgroundColor="#ffffff" lineSizeScale="3x:0,0,0,0,0,0" enabled="0" height="15">
-      <fontProperties style="" description="MS Shell Dlg 2,8.25,-1,5,50,0,0,0,0,0"/>
-      <attribute label="" color="#000000" field=""/>
-    </DiagramCategory>
-  </SingleCategoryDiagramRenderer>
-  <DiagramLayerSettings zIndex="0" obstacle="0" showAll="1" priority="0" placement="2" dist="0" linePlacementFlags="2">
-    <properties>
-      <Option type="Map">
-        <Option type="QString" name="name" value=""/>
-        <Option name="properties"/>
-        <Option type="QString" name="type" value="collection"/>
-      </Option>
-    </properties>
-  </DiagramLayerSettings>
-  <geometryOptions removeDuplicateNodes="0" geometryPrecision="0">
-=======
   <SingleCategoryDiagramRenderer attributeLegend="1" diagramType="Pie">
     <DiagramCategory opacity="1" barWidth="5" backgroundColor="#ffffff" height="15" enabled="0" lineSizeType="MM" width="15" labelPlacementMethod="XHeight" backgroundAlpha="255" scaleDependency="Area" rotationOffset="270" sizeScale="3x:0,0,0,0,0,0" diagramOrientation="Up" penWidth="0" penAlpha="255" penColor="#000000" minScaleDenominator="0" lineSizeScale="3x:0,0,0,0,0,0" sizeType="MM" scaleBasedVisibility="0" minimumSize="0" maxScaleDenominator="1e+8">
       <fontProperties style="" description="MS Shell Dlg 2,8.25,-1,5,50,0,0,0,0,0"/>
@@ -162,7 +113,6 @@
     </properties>
   </DiagramLayerSettings>
   <geometryOptions geometryPrecision="0" removeDuplicateNodes="0">
->>>>>>> bc430b16
     <activeChecks/>
     <checkConfiguration/>
   </geometryOptions>
@@ -178,13 +128,8 @@
       <editWidget type="TextEdit">
         <config>
           <Option type="Map">
-<<<<<<< HEAD
-            <Option type="bool" name="IsMultiline" value="false"/>
-            <Option type="bool" name="UseHtml" value="false"/>
-=======
-            <Option value="false" name="IsMultiline" type="bool"/>
-            <Option value="false" name="UseHtml" type="bool"/>
->>>>>>> bc430b16
+            <Option value="false" name="IsMultiline" type="bool"/>
+            <Option value="false" name="UseHtml" type="bool"/>
           </Option>
         </config>
       </editWidget>
@@ -193,13 +138,8 @@
       <editWidget type="TextEdit">
         <config>
           <Option type="Map">
-<<<<<<< HEAD
-            <Option type="bool" name="IsMultiline" value="false"/>
-            <Option type="bool" name="UseHtml" value="false"/>
-=======
-            <Option value="false" name="IsMultiline" type="bool"/>
-            <Option value="false" name="UseHtml" type="bool"/>
->>>>>>> bc430b16
+            <Option value="false" name="IsMultiline" type="bool"/>
+            <Option value="false" name="UseHtml" type="bool"/>
           </Option>
         </config>
       </editWidget>
@@ -208,13 +148,8 @@
       <editWidget type="TextEdit">
         <config>
           <Option type="Map">
-<<<<<<< HEAD
-            <Option type="bool" name="IsMultiline" value="false"/>
-            <Option type="bool" name="UseHtml" value="false"/>
-=======
-            <Option value="false" name="IsMultiline" type="bool"/>
-            <Option value="false" name="UseHtml" type="bool"/>
->>>>>>> bc430b16
+            <Option value="false" name="IsMultiline" type="bool"/>
+            <Option value="false" name="UseHtml" type="bool"/>
           </Option>
         </config>
       </editWidget>
@@ -223,13 +158,8 @@
       <editWidget type="TextEdit">
         <config>
           <Option type="Map">
-<<<<<<< HEAD
-            <Option type="bool" name="IsMultiline" value="false"/>
-            <Option type="bool" name="UseHtml" value="false"/>
-=======
-            <Option value="false" name="IsMultiline" type="bool"/>
-            <Option value="false" name="UseHtml" type="bool"/>
->>>>>>> bc430b16
+            <Option value="false" name="IsMultiline" type="bool"/>
+            <Option value="false" name="UseHtml" type="bool"/>
           </Option>
         </config>
       </editWidget>
@@ -238,21 +168,12 @@
       <editWidget type="ValueMap">
         <config>
           <Option type="Map">
-<<<<<<< HEAD
-            <Option type="List" name="map">
-              <Option type="Map">
-                <Option type="QString" name="1: pump reacts only on suction side" value="1"/>
-              </Option>
-              <Option type="Map">
-                <Option type="QString" name="2: pump reacts only on delivery side" value="2"/>
-=======
             <Option name="map" type="List">
               <Option type="Map">
                 <Option value="1" name="1: Pump behaviour is based on water levels on the suction-side of the pump" type="QString"/>
               </Option>
               <Option type="Map">
                 <Option value="2" name="2: Pump behaviour is based on water levels on the delivery-side of the pump" type="QString"/>
->>>>>>> bc430b16
               </Option>
             </Option>
           </Option>
@@ -263,13 +184,8 @@
       <editWidget type="CheckBox">
         <config>
           <Option type="Map">
-<<<<<<< HEAD
-            <Option type="QString" name="CheckedState" value="1"/>
-            <Option type="QString" name="UncheckedState" value="0"/>
-=======
             <Option value="1" name="CheckedState" type="QString"/>
             <Option value="0" name="UncheckedState" type="QString"/>
->>>>>>> bc430b16
           </Option>
         </config>
       </editWidget>
@@ -278,13 +194,8 @@
       <editWidget type="TextEdit">
         <config>
           <Option type="Map">
-<<<<<<< HEAD
-            <Option type="bool" name="IsMultiline" value="false"/>
-            <Option type="bool" name="UseHtml" value="false"/>
-=======
-            <Option value="false" name="IsMultiline" type="bool"/>
-            <Option value="false" name="UseHtml" type="bool"/>
->>>>>>> bc430b16
+            <Option value="false" name="IsMultiline" type="bool"/>
+            <Option value="false" name="UseHtml" type="bool"/>
           </Option>
         </config>
       </editWidget>
@@ -293,13 +204,8 @@
       <editWidget type="TextEdit">
         <config>
           <Option type="Map">
-<<<<<<< HEAD
-            <Option type="bool" name="IsMultiline" value="false"/>
-            <Option type="bool" name="UseHtml" value="false"/>
-=======
-            <Option value="false" name="IsMultiline" type="bool"/>
-            <Option value="false" name="UseHtml" type="bool"/>
->>>>>>> bc430b16
+            <Option value="false" name="IsMultiline" type="bool"/>
+            <Option value="false" name="UseHtml" type="bool"/>
           </Option>
         </config>
       </editWidget>
@@ -308,13 +214,8 @@
       <editWidget type="TextEdit">
         <config>
           <Option type="Map">
-<<<<<<< HEAD
-            <Option type="bool" name="IsMultiline" value="false"/>
-            <Option type="bool" name="UseHtml" value="false"/>
-=======
-            <Option value="false" name="IsMultiline" type="bool"/>
-            <Option value="false" name="UseHtml" type="bool"/>
->>>>>>> bc430b16
+            <Option value="false" name="IsMultiline" type="bool"/>
+            <Option value="false" name="UseHtml" type="bool"/>
           </Option>
         </config>
       </editWidget>
@@ -323,13 +224,8 @@
       <editWidget type="TextEdit">
         <config>
           <Option type="Map">
-<<<<<<< HEAD
-            <Option type="bool" name="IsMultiline" value="false"/>
-            <Option type="bool" name="UseHtml" value="false"/>
-=======
-            <Option value="false" name="IsMultiline" type="bool"/>
-            <Option value="false" name="UseHtml" type="bool"/>
->>>>>>> bc430b16
+            <Option value="false" name="IsMultiline" type="bool"/>
+            <Option value="false" name="UseHtml" type="bool"/>
           </Option>
         </config>
       </editWidget>
@@ -338,29 +234,6 @@
       <editWidget type="ValueMap">
         <config>
           <Option type="Map">
-<<<<<<< HEAD
-            <Option type="List" name="map">
-              <Option type="Map">
-                <Option type="QString" name="-1" value="-1"/>
-              </Option>
-              <Option type="Map">
-                <Option type="QString" name="0" value="0"/>
-              </Option>
-              <Option type="Map">
-                <Option type="QString" name="1" value="1"/>
-              </Option>
-              <Option type="Map">
-                <Option type="QString" name="2" value="2"/>
-              </Option>
-              <Option type="Map">
-                <Option type="QString" name="3" value="3"/>
-              </Option>
-              <Option type="Map">
-                <Option type="QString" name="4" value="4"/>
-              </Option>
-              <Option type="Map">
-                <Option type="QString" name="5" value="5"/>
-=======
             <Option name="map" type="List">
               <Option type="Map">
                 <Option value="-1" name="-1" type="QString"/>
@@ -382,7 +255,6 @@
               </Option>
               <Option type="Map">
                 <Option value="5" name="5" type="QString"/>
->>>>>>> bc430b16
               </Option>
             </Option>
           </Option>
@@ -393,13 +265,8 @@
       <editWidget type="TextEdit">
         <config>
           <Option type="Map">
-<<<<<<< HEAD
-            <Option type="bool" name="IsMultiline" value="false"/>
-            <Option type="bool" name="UseHtml" value="false"/>
-=======
-            <Option value="false" name="IsMultiline" type="bool"/>
-            <Option value="false" name="UseHtml" type="bool"/>
->>>>>>> bc430b16
+            <Option value="false" name="IsMultiline" type="bool"/>
+            <Option value="false" name="UseHtml" type="bool"/>
           </Option>
         </config>
       </editWidget>
@@ -408,35 +275,14 @@
       <editWidget type="TextEdit">
         <config>
           <Option type="Map">
-<<<<<<< HEAD
-            <Option type="bool" name="IsMultiline" value="false"/>
-            <Option type="bool" name="UseHtml" value="false"/>
-=======
-            <Option value="false" name="IsMultiline" type="bool"/>
-            <Option value="false" name="UseHtml" type="bool"/>
->>>>>>> bc430b16
+            <Option value="false" name="IsMultiline" type="bool"/>
+            <Option value="false" name="UseHtml" type="bool"/>
           </Option>
         </config>
       </editWidget>
     </field>
   </fieldConfiguration>
   <aliases>
-<<<<<<< HEAD
-    <alias name="" field="ROWID" index="0"/>
-    <alias name="id" field="pump_id" index="1"/>
-    <alias name="display_name" field="pump_display_name" index="2"/>
-    <alias name="code" field="pump_code" index="3"/>
-    <alias name="classification" field="pump_classification" index="4"/>
-    <alias name="type" field="pump_type" index="5"/>
-    <alias name="sewerage" field="pump_sewerage" index="6"/>
-    <alias name="start_level" field="pump_start_level" index="7"/>
-    <alias name="lower_stop_level" field="pump_lower_stop_level" index="8"/>
-    <alias name="upper_stop_level" field="pump_upper_stop_level" index="9"/>
-    <alias name="capacity" field="pump_capacity" index="10"/>
-    <alias name="zoom_category" field="pump_zoom_category" index="11"/>
-    <alias name="connection_node_start_id" field="pump_connection_node_start_id" index="12"/>
-    <alias name="connection_node_end_id" field="pump_connection_node_end_id" index="13"/>
-=======
     <alias index="0" name="" field="ROWID"/>
     <alias index="1" name="id" field="pump_id"/>
     <alias index="2" name="display_name" field="pump_display_name"/>
@@ -451,59 +297,10 @@
     <alias index="11" name="zoom_category" field="pump_zoom_category"/>
     <alias index="12" name="connection_node_start_id" field="pump_connection_node_start_id"/>
     <alias index="13" name="connection_node_end_id" field="pump_connection_node_end_id"/>
->>>>>>> bc430b16
   </aliases>
   <excludeAttributesWMS/>
   <excludeAttributesWFS/>
   <defaults>
-<<<<<<< HEAD
-    <default field="ROWID" applyOnUpdate="0" expression=""/>
-    <default field="pump_id" applyOnUpdate="0" expression="if(maximum(pump_id) is null,1, maximum(pump_id)+1)"/>
-    <default field="pump_display_name" applyOnUpdate="0" expression="'new'"/>
-    <default field="pump_code" applyOnUpdate="0" expression="'new'"/>
-    <default field="pump_classification" applyOnUpdate="0" expression=""/>
-    <default field="pump_type" applyOnUpdate="0" expression="1"/>
-    <default field="pump_sewerage" applyOnUpdate="0" expression=""/>
-    <default field="pump_start_level" applyOnUpdate="0" expression=""/>
-    <default field="pump_lower_stop_level" applyOnUpdate="0" expression=""/>
-    <default field="pump_upper_stop_level" applyOnUpdate="0" expression=""/>
-    <default field="pump_capacity" applyOnUpdate="0" expression=""/>
-    <default field="pump_zoom_category" applyOnUpdate="0" expression="2"/>
-    <default field="pump_connection_node_start_id" applyOnUpdate="0" expression="if(aggregate('v2_connection_nodes','min',&quot;id&quot;, intersects($geometry,start_point(geometry(@parent)))) is null,'Created automatically',aggregate('v2_connection_nodes','min',&quot;id&quot;, intersects($geometry,start_point(geometry(@parent)))))"/>
-    <default field="pump_connection_node_end_id" applyOnUpdate="0" expression="if(aggregate('v2_connection_nodes','min',&quot;id&quot;, intersects($geometry,end_point(geometry(@parent)))) is null,'Created automatically',aggregate('v2_connection_nodes','min',&quot;id&quot;, intersects($geometry,end_point(geometry(@parent)))))"/>
-  </defaults>
-  <constraints>
-    <constraint constraints="0" unique_strength="0" notnull_strength="0" field="ROWID" exp_strength="0"/>
-    <constraint constraints="1" unique_strength="0" notnull_strength="2" field="pump_id" exp_strength="0"/>
-    <constraint constraints="1" unique_strength="0" notnull_strength="2" field="pump_display_name" exp_strength="0"/>
-    <constraint constraints="1" unique_strength="0" notnull_strength="2" field="pump_code" exp_strength="0"/>
-    <constraint constraints="0" unique_strength="0" notnull_strength="0" field="pump_classification" exp_strength="0"/>
-    <constraint constraints="1" unique_strength="0" notnull_strength="2" field="pump_type" exp_strength="0"/>
-    <constraint constraints="0" unique_strength="0" notnull_strength="0" field="pump_sewerage" exp_strength="0"/>
-    <constraint constraints="1" unique_strength="0" notnull_strength="2" field="pump_start_level" exp_strength="0"/>
-    <constraint constraints="5" unique_strength="0" notnull_strength="2" field="pump_lower_stop_level" exp_strength="2"/>
-    <constraint constraints="4" unique_strength="0" notnull_strength="0" field="pump_upper_stop_level" exp_strength="2"/>
-    <constraint constraints="5" unique_strength="0" notnull_strength="2" field="pump_capacity" exp_strength="2"/>
-    <constraint constraints="1" unique_strength="0" notnull_strength="2" field="pump_zoom_category" exp_strength="0"/>
-    <constraint constraints="0" unique_strength="0" notnull_strength="0" field="pump_connection_node_start_id" exp_strength="0"/>
-    <constraint constraints="0" unique_strength="0" notnull_strength="0" field="pump_connection_node_end_id" exp_strength="0"/>
-  </constraints>
-  <constraintExpressions>
-    <constraint exp="" field="ROWID" desc=""/>
-    <constraint exp="" field="pump_id" desc=""/>
-    <constraint exp="" field="pump_display_name" desc=""/>
-    <constraint exp="" field="pump_code" desc=""/>
-    <constraint exp="" field="pump_classification" desc=""/>
-    <constraint exp="" field="pump_type" desc=""/>
-    <constraint exp="" field="pump_sewerage" desc=""/>
-    <constraint exp="" field="pump_start_level" desc=""/>
-    <constraint exp="&quot;pump_lower_stop_level&quot; &lt; &quot;pump_start_level&quot;" field="pump_lower_stop_level" desc=""/>
-    <constraint exp="&quot;pump_upper_stop_level&quot;>&quot;start_level&quot; or &quot;pump_upper_stop_level&quot; is null" field="pump_upper_stop_level" desc=""/>
-    <constraint exp="&quot;pump_capacity&quot;>=0" field="pump_capacity" desc=""/>
-    <constraint exp="" field="pump_zoom_category" desc=""/>
-    <constraint exp="" field="pump_connection_node_start_id" desc=""/>
-    <constraint exp="" field="pump_connection_node_end_id" desc=""/>
-=======
     <default applyOnUpdate="0" expression="" field="ROWID"/>
     <default applyOnUpdate="0" expression="if(maximum(pump_id) is null,1, maximum(pump_id)+1)" field="pump_id"/>
     <default applyOnUpdate="0" expression="'new'" field="pump_display_name"/>
@@ -550,7 +347,6 @@
     <constraint exp="" desc="" field="pump_zoom_category"/>
     <constraint exp="" desc="" field="pump_connection_node_start_id"/>
     <constraint exp="" desc="" field="pump_connection_node_end_id"/>
->>>>>>> bc430b16
   </constraintExpressions>
   <expressionfields/>
   <attributeactions>
@@ -558,23 +354,6 @@
   </attributeactions>
   <attributetableconfig actionWidgetStyle="dropDown" sortExpression="" sortOrder="0">
     <columns>
-<<<<<<< HEAD
-      <column type="field" name="ROWID" width="-1" hidden="0"/>
-      <column type="field" name="pump_id" width="-1" hidden="0"/>
-      <column type="field" name="pump_display_name" width="-1" hidden="0"/>
-      <column type="field" name="pump_code" width="-1" hidden="0"/>
-      <column type="field" name="pump_classification" width="-1" hidden="0"/>
-      <column type="field" name="pump_type" width="-1" hidden="0"/>
-      <column type="field" name="pump_sewerage" width="-1" hidden="0"/>
-      <column type="field" name="pump_start_level" width="-1" hidden="0"/>
-      <column type="field" name="pump_lower_stop_level" width="-1" hidden="0"/>
-      <column type="field" name="pump_upper_stop_level" width="-1" hidden="0"/>
-      <column type="field" name="pump_capacity" width="-1" hidden="0"/>
-      <column type="field" name="pump_zoom_category" width="-1" hidden="0"/>
-      <column type="field" name="pump_connection_node_start_id" width="-1" hidden="0"/>
-      <column type="field" name="pump_connection_node_end_id" width="-1" hidden="0"/>
-      <column type="actions" width="-1" hidden="1"/>
-=======
       <column width="-1" hidden="0" name="ROWID" type="field"/>
       <column width="-1" hidden="0" name="pump_id" type="field"/>
       <column width="-1" hidden="0" name="pump_display_name" type="field"/>
@@ -590,7 +369,6 @@
       <column width="-1" hidden="0" name="pump_connection_node_start_id" type="field"/>
       <column width="-1" hidden="0" name="pump_connection_node_end_id" type="field"/>
       <column width="-1" hidden="1" type="actions"/>
->>>>>>> bc430b16
     </columns>
   </attributetableconfig>
   <conditionalstyles>
@@ -619,28 +397,6 @@
   <featformsuppress>0</featformsuppress>
   <editorlayout>tablayout</editorlayout>
   <attributeEditorForm>
-<<<<<<< HEAD
-    <attributeEditorContainer columnCount="1" visibilityExpression="" name="Pumpstation view" groupBox="0" visibilityExpressionEnabled="0" showLabel="1">
-      <attributeEditorContainer columnCount="1" visibilityExpression="" name="General" groupBox="1" visibilityExpressionEnabled="0" showLabel="1">
-        <attributeEditorField name="pump_id" index="1" showLabel="1"/>
-        <attributeEditorField name="pump_display_name" index="2" showLabel="1"/>
-        <attributeEditorField name="pump_code" index="3" showLabel="1"/>
-      </attributeEditorContainer>
-      <attributeEditorContainer columnCount="1" visibilityExpression="" name="Characteristics" groupBox="1" visibilityExpressionEnabled="0" showLabel="1">
-        <attributeEditorField name="pump_start_level" index="7" showLabel="1"/>
-        <attributeEditorField name="pump_lower_stop_level" index="8" showLabel="1"/>
-        <attributeEditorField name="pump_upper_stop_level" index="9" showLabel="1"/>
-        <attributeEditorField name="pump_capacity" index="10" showLabel="1"/>
-        <attributeEditorField name="pump_type" index="5" showLabel="1"/>
-      </attributeEditorContainer>
-      <attributeEditorContainer columnCount="1" visibilityExpression="" name="Visualization" groupBox="1" visibilityExpressionEnabled="0" showLabel="1">
-        <attributeEditorField name="pump_sewerage" index="6" showLabel="1"/>
-        <attributeEditorField name="pump_zoom_category" index="11" showLabel="1"/>
-      </attributeEditorContainer>
-      <attributeEditorContainer columnCount="1" visibilityExpression="" name="Connection nodes" groupBox="1" visibilityExpressionEnabled="0" showLabel="1">
-        <attributeEditorField name="pump_connection_node_start_id" index="12" showLabel="1"/>
-        <attributeEditorField name="pump_connection_node_end_id" index="13" showLabel="1"/>
-=======
     <attributeEditorContainer showLabel="1" columnCount="1" visibilityExpression="" name="Pumpstation view" groupBox="0" visibilityExpressionEnabled="0">
       <attributeEditorContainer showLabel="1" columnCount="1" visibilityExpression="" name="General" groupBox="1" visibilityExpressionEnabled="0">
         <attributeEditorField showLabel="1" index="1" name="pump_id"/>
@@ -661,27 +417,10 @@
       <attributeEditorContainer showLabel="1" columnCount="1" visibilityExpression="" name="Connection nodes" groupBox="1" visibilityExpressionEnabled="0">
         <attributeEditorField showLabel="1" index="12" name="pump_connection_node_start_id"/>
         <attributeEditorField showLabel="1" index="13" name="pump_connection_node_end_id"/>
->>>>>>> bc430b16
       </attributeEditorContainer>
     </attributeEditorContainer>
   </attributeEditorForm>
   <editable>
-<<<<<<< HEAD
-    <field name="ROWID" editable="1"/>
-    <field name="pump_capacity" editable="1"/>
-    <field name="pump_classification" editable="1"/>
-    <field name="pump_code" editable="1"/>
-    <field name="pump_connection_node_end_id" editable="0"/>
-    <field name="pump_connection_node_start_id" editable="0"/>
-    <field name="pump_display_name" editable="1"/>
-    <field name="pump_id" editable="1"/>
-    <field name="pump_lower_stop_level" editable="1"/>
-    <field name="pump_sewerage" editable="1"/>
-    <field name="pump_start_level" editable="1"/>
-    <field name="pump_type" editable="1"/>
-    <field name="pump_upper_stop_level" editable="1"/>
-    <field name="pump_zoom_category" editable="1"/>
-=======
     <field editable="1" name="ROWID"/>
     <field editable="1" name="pump_capacity"/>
     <field editable="1" name="pump_classification"/>
@@ -696,7 +435,6 @@
     <field editable="1" name="pump_type"/>
     <field editable="1" name="pump_upper_stop_level"/>
     <field editable="1" name="pump_zoom_category"/>
->>>>>>> bc430b16
   </editable>
   <labelOnTop>
     <field labelOnTop="0" name="ROWID"/>
