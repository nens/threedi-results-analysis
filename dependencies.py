"""Handle dependencies: installation and checking/logging.

See :doc:`linked_external-dependencies_readme`
(``external-dependencies/README.rst``) for a full explanation of the
dependency handling.

``python3 dependencies.py`` runs ``generate_constraints_txt()``: it generates
``constraints.txt``.

:py:func:`ensure_everything_installed()` checks if :py:data:`DEPENDENCIES` are
installed and installs them if needed.

:py:func:`check_importability()` double-checks if everything is importable. It also
logs the locations.

Note that we use *logging* in ``check_importability()`` as we want to have the
result in the logfile. The rest of the module uses ``print()`` statements
because it gets executed before any logging has been configured.

As we're called directly from ``__init__.py``, the imports should be
resticted. No qgis message boxes and so!

"""
from collections import namedtuple
from pathlib import Path
from PyQt5.QtCore import Qt
from PyQt5.QtWidgets import QApplication
from PyQt5.QtWidgets import QProgressBar
from PyQt5.QtWidgets import QProgressDialog

import setuptools  # noqa: https://github.com/pypa/setuptools/issues/2993
import importlib
import logging
import os
import pkg_resources
import platform
import shutil
import subprocess
import sys


Dependency = namedtuple("Dependency", ["name", "package", "constraint"])

#: List of expected dependencies.
DEPENDENCIES = [
    Dependency("SQLAlchemy", "sqlalchemy", "==2.0.6"),
    Dependency("GeoAlchemy2", "geoalchemy2", "==0.13.*"),
    Dependency("lizard-connector", "lizard_connector", "==0.7.3"),
<<<<<<< HEAD
    Dependency("pyqtgraph", "pyqtgraph", ">=0.13.2"),
    Dependency("threedigrid", "threedigrid", "==2.0.3"),
    Dependency("threedi-schema", "threedi_schema", ">=0.216.2"),
    Dependency("threedi-modelchecker", "threedi_modelchecker", "==2.1.0"),
    Dependency("threedidepth", "threedidepth", "==0.5"),
    Dependency("h5netcdf", "h5netcdf", ""),
=======
    Dependency("pyqtgraph", "pyqtgraph", ">=0.11.1,<0.12"),
    Dependency("threedigrid", "threedigrid", ">=1.2.3"),
    Dependency("cached-property", "cached_property", ""),
    Dependency("threedi-schema", "threedi_schema", "==0.214.4"),
    Dependency("threedi-modelchecker", "threedi_modelchecker", "==1.0.*"),
    Dependency("threedidepth", "threedidepth", "==0.4"),
>>>>>>> f01f287b
    Dependency("click", "click", ">=8.0"),
    Dependency("cftime", "cftime", ">=1.5.0"),  # via threedigrid[results]
    Dependency("alembic", "alembic", "==1.8.*"),
    Dependency(
        "importlib-resources", "importlib_resources", ""
    ),  # backward compat. alembic
    Dependency(
        "zipp", "zipp", ""
    ),  # backward compat. alembic
    Dependency("Mako", "mako", ""),
    Dependency("packaging", "packaging", ""),
    Dependency("greenlet", "greenlet", "!=0.4.17"),
    Dependency("typing-extensions", "typing_extensions", ">=4.2.0"),
    Dependency(
        "colorama", "colorama", ""
    ),  # dep of click and threedi-modelchecker (windows)
    Dependency("networkx", "networkx", ""),
    Dependency("condenser", "condenser", ">=0.2.1"),
    Dependency("Shapely", "shapely", ">=2.0.0"),
    Dependency("threedigrid_builder", "threedigrid_builder", ">=1.10.0"),
    Dependency("hydxlib", "hydxlib", ">=1.4.5"),
]

# Dependencies that contain compiled extensions for windows platform
WINDOWS_PLATFORM_DEPENDENCIES = [
    Dependency("scipy", "scipy", "==1.6.2"),
]
H5PY_DEPENDENCY = Dependency("h5py", "h5py", "==2.10.0")
SUPPORTED_HDF5_VERSIONS = ["1.10.7"]

# If you add a dependency, also adjust external-dependencies/populate.sh
INTERESTING_IMPORTS = ["numpy", "osgeo", "pip", "setuptools"]

OUR_DIR = Path(__file__).parent

logger = logging.getLogger(__name__)


def create_progress_dialog(progress, text):
    dialog = QProgressDialog()
    dialog.setWindowTitle("3Di Toolbox install progress")
    dialog.setLabelText(text)
    dialog.setWindowFlags(Qt.WindowStaysOnTopHint)
    bar = QProgressBar(dialog)
    bar.setTextVisible(True)
    bar.setValue(progress)
    bar.setValue(0)
    bar.setMaximum(100)
    dialog.setBar(bar)
    dialog.setMinimumWidth(500)
    dialog.update()
    dialog.setCancelButton(None)
    dialog.show()
    return dialog, bar


def ensure_everything_installed():
    """Check if DEPENDENCIES are installed and install them if missing."""
    logger.info('Ensuring dependencies are installed')

    _remove_old_distributions(DEPENDENCIES + WINDOWS_PLATFORM_DEPENDENCIES + [H5PY_DEPENDENCY], _prev_dependencies_target_dir())

    # If required, create deps folder and prepend to the path
    target_dir = _dependencies_target_dir(create=True)
    if str(target_dir) not in sys.path:
        print(f"Prepending {target_dir} to sys.path")
        sys.path.insert(0, str(target_dir))

    _refresh_python_import_mechanism()

    profile_python_names = [item.name for item in _dependencies_target_dir().iterdir()]
    print("Contents of our deps dir:\n    %s" % "\n    ".join(profile_python_names))

    print("sys.path:")
    for directory in sys.path:
        print("  - %s" % directory)

    _ensure_prerequisite_is_installed()

    missing = _check_presence(DEPENDENCIES)
    restart_required = False
    if platform.system() == "Windows":
        missing += _check_presence(WINDOWS_PLATFORM_DEPENDENCIES)
        if not _ensure_h5py_installed():
            restart_required = True

    if missing:
        print("Missing dependencies:")
        for deps in missing:
            print(deps.name)

        try:
            _install_dependencies(missing, target_dir=target_dir)
        except RuntimeError:
            # In case some libraries are already imported, we cannot uninstall
            # because QGIS acquires a lock on dll/pyd-files. Therefore
            # we need to restart Qgis.
            restart_required = True
            pass

        restart_marker = Path(target_dir / "restarted.marker")

        if restart_required or not restart_marker.exists():
            if _is_windows():
                # We always want to restart when deps are missing
                from threedi_results_analysis.utils.user_messages import pop_up_info

                pop_up_info(
                    "Please restart QGIS to complete the installation process of "
                    "3Di Toolbox.",
                    title="Restart required",
                )
                restart_marker.touch()

        # Always update the import mechanism
        _refresh_python_import_mechanism()

    else:
        print("Dependencies up to date")


def _ensure_h5py_installed():
    """
    On Windows Qgis comes with a hdf5 version installed.
    This plugin uses the h5py python package, which is built against a specific version
    of HDF5. The Qgis HDF5 version and the HDF5 version of the h5py package must be the
    same, otherwise it will not work. In the external-dependencies folder we supply a
    Windows version of h5py built using HDF5 1.10.7. On pypi there is no h5py 2.10.0 package available
    built with Python 3.9 and HDF5 1.10.7. We need creat such wheel ourselves.

    The following situations can occur:

                           | QGIS HDF5 = 1.10.7  | QGIS HDF5 != 1.10.7
    -----------------------|---------------------|---------------
    h5py build with 1.10.7 | A: Good             | B: Qgis crash

    The different situations are marked A and B in the table above.

    In situations A everything is good and the plugin can be loaded without any
    problems.

    Situations B occur when a user upgrades/downgrades their Qgis version when
    the plugin is already installed with a specific version of h5py.
    In these cases we also need to upgrade/downgrade the h5py version installed with
    the plugin.

    In situations B Qgis will crash when trying to import h5py.

    We use the H5pyMarker to mark the installed h5py version. This is because we cannot check the version
    by importing h5py, as Qgis will crash if the HDF5 and h5py binaries do not match.
    """
    h5py_dependency = Dependency("h5py", "h5py", "==2.10.0")
    hdf5_version = (
        "1.10.7"  # there is only one version of HDF5 available in the QGIS installer
    )
    h5py_missing = _check_presence([h5py_dependency])
    marker_version = H5pyMarker.version()
    if h5py_missing:
        return _install_h5py(hdf5_version)

    if hdf5_version == "1.10.7":
        if marker_version == "1.10.7":
            # Do nothing
            pass
        else:
            return _install_h5py(hdf5_version)

    return True


def _install_h5py(hdf5_version: str):
    if hdf5_version not in SUPPORTED_HDF5_VERSIONS:
        # raise an error because we cannot continue
        message = (
            f"Unsupported HDF5 version: {hdf5_version}. "
            f"The following HDF5 versions are supported: {SUPPORTED_HDF5_VERSIONS}"
        )
        raise RuntimeError(message)

    # In case the (old) h5py library is already imported, we cannot uninstall
    # h5py because the windows acquires a lock on the *.dll-files. Therefore
    # we need to restart Qgis.
    # _uninstall_dependency(H5PY_DEPENDENCY)
    try:
        _install_dependencies([H5PY_DEPENDENCY], target_dir=_dependencies_target_dir())
    except RuntimeError:
        return False
    H5pyMarker.create(hdf5_version)
    return True


class H5pyMarker:
    """Marker indicating with which HDF5 binaries the h5py is installed.

    Currently, there is 1 supported HDF5 version:
    - 1.10.7: use h5py from the external-dependencies folder in this repo
    """

    H5PY_MARKER = OUR_DIR / ".h5py_marker"

    @classmethod
    def version(cls) -> str:
        if cls.H5PY_MARKER.exists():
            with open(cls.H5PY_MARKER, "r") as marker:
                version = marker.readline()
            return version
        else:
            return ""

    @classmethod
    def create(cls, version: str):
        with open(cls.H5PY_MARKER, "w") as marker:
            marker.write(version)

    @classmethod
    def remove(cls):
        cls.H5PY_MARKER.unlink()


def _ensure_prerequisite_is_installed(prerequisite="pip"):
    """Check the basics: pip.

    People using OSGEO custom installs sometimes exclude those
    dependencies. Our installation scripts fail, then, because of the missing
    'pip'.

    """
    try:
        importlib.import_module(prerequisite)
    except Exception as e:
        msg = (
            "%s. 'pip', which we need, is missing. It is normally included with "
            "python. You are *probably* using a custom minimal OSGEO release. "
            "Please re-install with 'pip' included."
        ) % e
        print(msg)
        raise RuntimeError(msg)


def _dependencies_target_dir(our_dir=OUR_DIR, create=False) -> Path:
    """Return (and create) the desired deps folder

    This is the 'deps' subdirectory of the plugin home folder

    """
    target_dir = our_dir / "deps"
    if not target_dir.exists() and create:
        print(f"Creating target dir {target_dir}")
        target_dir.mkdir()

    return target_dir


def _prev_dependencies_target_dir(our_dir=OUR_DIR) -> Path:
    """Return python dir inside our profile

    Return two dirs up if we're inside the plugins dir. This was the
    previous installation folder of the dependencies.
    """
    if "plugins" in str(our_dir).lower():
        return OUR_DIR.parent.parent


def _remove_old_distributions(dependencies, path):
    """Remove old distributions of dependencies

    In previous version of the Toolbox, depencencies were
    stored in the users 'python' folder. This caused
    versioning conflicts (as these dependencies were
    not removed when the plugin was uninstalled).

    Removes all folders and files that contain the
    dependency name or package name
    """
    succeeded = True
    files_to_remove = [
        node
        for node in os.listdir(str(path))
        for dependency in dependencies
        if (dependency.package in node or dependency.name in node)
    ]

    for f in files_to_remove:
        dep_path = str(path / f)

        try:
            if os.path.exists(dep_path):
                if os.path.isfile(dep_path):
                    print(f"Deleting file {f} from {path}")
                    os.remove(dep_path)
                else:
                    print(f"Deleting folder {f} from {path}")
                    shutil.rmtree(dep_path)
        except PermissionError as e:
            print(f"Unable to remove {dep_path} ({str(e)})")
            succeeded = False

    return succeeded


def check_importability():
    """Check if the dependendies are importable and log the locations.

    If something is not importable, which should not happen, it raises an
    ImportError automatically. Which is exactly what we want, because we
    cannot continue.

    """
    packages = [dependency.package for dependency in DEPENDENCIES]
    packages += INTERESTING_IMPORTS
    logger.info("sys.path:\n    %s", "\n    ".join(sys.path))
    deps_in_target_dir = [item.name for item in _dependencies_target_dir().iterdir()]
    logger.info(
        "Contents of our dependency dir:\n    %s",
        "\n    ".join(deps_in_target_dir),
    )
    for package in packages:
        imported_package = importlib.import_module(package)
        logger.info(
            "Import '%s' found at \n    '%s'", package, imported_package.__file__
        )


def _uninstall_dependency(dependency):
    print("Trying to uninstalling dependency %s" % dependency.name)
    python_interpreter = _get_python_interpreter()
    startupinfo = None
    if _is_windows():
        startupinfo = subprocess.STARTUPINFO()
        # Prevents terminal screens from popping up
        startupinfo.dwFlags |= subprocess.STARTF_USESHOWWINDOW
    process = subprocess.Popen(
        [
            python_interpreter,
            "-m",
            "pip",
            "uninstall",
            "--yes",
            (dependency.name),
        ],
        universal_newlines=True,
        stdin=subprocess.PIPE,
        stdout=subprocess.PIPE,
        stderr=subprocess.PIPE,
        startupinfo=startupinfo,
    )
    # The input/output/error stream handling is a bit involved, but it is
    # necessary because of a python bug on windows 7, see
    # https://bugs.python.org/issue3905 .
    i, o, e = (process.stdin, process.stdout, process.stderr)
    i.close()
    result = o.read() + e.read()
    o.close()
    e.close()
    print(result)
    exit_code = process.wait()
    if exit_code:
        print("Uninstalling %s failed" % dependency.name)


def _install_dependencies(dependencies, target_dir):
    if not dependencies:
        return

    python_interpreter = _get_python_interpreter()
    base_command = [
        python_interpreter,
        "-m",
        "pip",
        "install",
        "--upgrade",
        "--no-deps",
        "--find-links",
        str(OUR_DIR / "external-dependencies"),
        "--no-index",
        "--target",
        str(target_dir),
    ]

    dialog = None
    bar = None
    startupinfo = None
    if _is_windows():
        dialog, bar = create_progress_dialog(0, f"Installing {dependencies[0].name}")
        QApplication.processEvents()
        startupinfo = subprocess.STARTUPINFO()
        # Prevents terminal screens from popping up
        startupinfo.dwFlags |= subprocess.STARTF_USESHOWWINDOW

    for count, dependency in enumerate(dependencies):
        _uninstall_dependency(dependency)
        print("Installing '%s' into %s" % (dependency.name, target_dir))
        command = base_command + [dependency.name + dependency.constraint]

        if dialog:
            dialog.setLabelText(f"Installing {dependency.name}")

        process = subprocess.Popen(
            command,
            universal_newlines=True,
            stdin=subprocess.PIPE,
            stdout=subprocess.PIPE,
            stderr=subprocess.PIPE,
            startupinfo=startupinfo,
        )
        # The input/output/error stream handling is a bit involved, but it is
        # necessary because of a python bug on windows 7, see
        # https://bugs.python.org/issue3905 .
        i, o, e = (process.stdin, process.stdout, process.stderr)
        i.close()
        result = o.read() + e.read()
        o.close()
        e.close()
        print(result)
        exit_code = process.wait()
        if exit_code:
            if dialog:
                dialog.close()
                QApplication.processEvents()
            raise RuntimeError(
                f"Installing {dependency.name} failed ({exit_code}) ({result})"
            )
        print("Installed %s into %s" % (dependency.name, target_dir))
        if dependency.package in sys.modules:
            print("Unloading old %s module" % dependency.package)
            del sys.modules[dependency.package]
            # check_importability() will be called soon, which will import them again.
            # By removing them from sys.modules, we prevent older versions from
            # sticking around.

        if bar:
            bar.setValue((count / len(dependencies)) * 100)
            bar.update()
            QApplication.processEvents()

    if dialog:
        dialog.close()


def _is_windows():
    """Return whether we are starting from QGIS on Windows."""
    executable = sys.executable
    _, filename = os.path.split(executable)
    if "python3" in filename.lower():
        return False
    elif "qgis" in filename.lower():
        if platform.system().lower() == "darwin":
            return False
        else:
            return True
    else:
        raise EnvironmentError("Unexpected value for sys.executable: %s" % executable)


def _get_python_interpreter():
    """Return the path to the python3 interpreter.

    Under linux sys.executable is set to the python3 interpreter used by Qgis.
    However, under Windows/Mac this is not the case and sys.executable refers to the
    Qgis start-up script.
    """
    interpreter = None
    executable = sys.executable
    directory, _ = os.path.split(executable)
    if _is_windows():
        interpreter = os.path.join(directory, "python3.exe")
    elif platform.system().lower() == "darwin":
        interpreter = os.path.join(directory, "bin", "python3")
    else:
        interpreter = executable

    assert os.path.exists(interpreter)  # safety check
    return interpreter


def _check_presence(dependencies):
    """Check if all dependencies are present. Return missing dependencies."""
    missing = []
    for dependency in dependencies:
        requirement = dependency.name + dependency.constraint
        print("Checking presence of %s..." % requirement)
        try:
            result = pkg_resources.require(requirement)
            print("Requirement %s found: %s" % (requirement, result))
        except pkg_resources.DistributionNotFound as e:
            print(
                "Dependency '%s' (%s) not found (%s)"
                % (dependency.name, dependency.constraint, str(e))
            )
            missing.append(dependency)
        except pkg_resources.VersionConflict as e:
            print(
                'Version conflict:\n'
                f'    Installed: {e.dist}\n'
                f'    Required: {e.req}'
            )
            if isinstance(e, pkg_resources.ContextualVersionConflict):
                print(f'    By: {e.required_by}')
            missing.append(dependency)
        except Exception as e:
            print(
                "Installing dependency '%s' (%s) went wrong (%s)"
                % (dependency.name, dependency.constraint, str(e))
            )
            missing.append(dependency)
    return missing


def _refresh_python_import_mechanism():
    """Refresh the import mechanism.

    This is required when deps are dynamically installed/removed. The modules
    'importlib' and 'pkg_resources' need to update their internal data structures.
    """
    # This function should be called if any modules are created/installed while your
    # program is running to guarantee all finders will notice the new module’s existence.
    importlib.invalidate_caches()

    # https://stackoverflow.com/questions/58612272/pkg-resources-get-distributionmymodule-version-not-updated-after-reload
    # Apparantely pkg_resources needs to be reloaded to be up-to-date with newly installed packages
    importlib.reload(pkg_resources)


def generate_constraints_txt(target_dir=OUR_DIR):
    """Called from the ``__main__`` to generate ``constraints.txt``."""
    constraints_file = target_dir / "constraints.txt"
    lines = ["# Generated by dependencies.py"]
    lines += [(dependency.name + dependency.constraint) for dependency in DEPENDENCIES]
    lines.append("")
    constraints_file.write_text("\n".join(lines))
    print("Wrote constraints to %s" % constraints_file)


if __name__ == "__main__":  # pragma: no cover
    generate_constraints_txt()<|MERGE_RESOLUTION|>--- conflicted
+++ resolved
@@ -46,21 +46,12 @@
     Dependency("SQLAlchemy", "sqlalchemy", "==2.0.6"),
     Dependency("GeoAlchemy2", "geoalchemy2", "==0.13.*"),
     Dependency("lizard-connector", "lizard_connector", "==0.7.3"),
-<<<<<<< HEAD
     Dependency("pyqtgraph", "pyqtgraph", ">=0.13.2"),
     Dependency("threedigrid", "threedigrid", "==2.0.3"),
     Dependency("threedi-schema", "threedi_schema", ">=0.216.2"),
     Dependency("threedi-modelchecker", "threedi_modelchecker", "==2.1.0"),
     Dependency("threedidepth", "threedidepth", "==0.5"),
     Dependency("h5netcdf", "h5netcdf", ""),
-=======
-    Dependency("pyqtgraph", "pyqtgraph", ">=0.11.1,<0.12"),
-    Dependency("threedigrid", "threedigrid", ">=1.2.3"),
-    Dependency("cached-property", "cached_property", ""),
-    Dependency("threedi-schema", "threedi_schema", "==0.214.4"),
-    Dependency("threedi-modelchecker", "threedi_modelchecker", "==1.0.*"),
-    Dependency("threedidepth", "threedidepth", "==0.4"),
->>>>>>> f01f287b
     Dependency("click", "click", ">=8.0"),
     Dependency("cftime", "cftime", ">=1.5.0"),  # via threedigrid[results]
     Dependency("alembic", "alembic", "==1.8.*"),
