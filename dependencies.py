"""Handle dependencies: installation and checking/logging.

See :doc:`linked_external-dependencies_readme`
(``external-dependencies/README.rst``) for a full explanation of the
dependency handling.

``python3 dependencies.py`` runs ``generate_constraints_txt()``: it generates
``constraints.txt``.

:py:func:`ensure_everything_installed()` checks if :py:data:`DEPENDENCIES` are
installed and installs them if needed.

:py:func:`check_importability()` double-checks if everything is importable. It also
logs the locations.

Note that we use *logging* in ``check_importability()`` as we want to have the
result in the logfile. The rest of the module uses ``print()`` statements
because it gets executed before any logging has been configured.

As we're called directly from ``__init__.py``, the imports should be
resticted. No qgis message boxes and so!

"""
from collections import namedtuple
from pathlib import Path
from PyQt5.QtCore import Qt
from PyQt5.QtWidgets import QApplication
from PyQt5.QtWidgets import QProgressBar
from PyQt5.QtWidgets import QProgressDialog

import setuptools  # noqa: https://github.com/pypa/setuptools/issues/2993
import importlib
import logging
import os
import pkg_resources
import platform
import shutil
import subprocess
import sys


Dependency = namedtuple("Dependency", ["name", "package", "constraint"])

#: List of expected dependencies.
DEPENDENCIES = [
    Dependency("SQLAlchemy", "sqlalchemy", "==2.0.6"),
    Dependency("GeoAlchemy2", "geoalchemy2", "==0.13.*"),
    Dependency("pyqtgraph", "pyqtgraph", ">=0.13.2"),
    Dependency("threedigrid", "threedigrid", ">=2.0.3"),
    Dependency("threedi-schema", "threedi_schema", "==0.217.*"),
<<<<<<< HEAD
    Dependency("threedi-modelchecker", "threedi_modelchecker", "==2.2.0"),
=======
    Dependency("threedi-modelchecker", "threedi_modelchecker", "==2.2.*"),
>>>>>>> e61e7cce
    Dependency("threedidepth", "threedidepth", "==0.5"),
    Dependency("click", "click", ">=8.0"),
    Dependency("cftime", "cftime", ">=1.5.0"),  # via threedigrid[results]
    Dependency("alembic", "alembic", "==1.8.*"),
    Dependency(
        "importlib-resources", "importlib_resources", ""
    ),  # backward compat. alembic
    Dependency(
        "zipp", "zipp", ""
    ),  # backward compat. alembic
    Dependency("Mako", "mako", ""),
    Dependency("cftime", "cftime", ">=1.5.0"),  # threedigrid[results]
    Dependency("packaging", "packaging", ""),
    Dependency("greenlet", "greenlet", "!=0.4.17"),
    Dependency("typing-extensions", "typing_extensions", ">=4.2.0"),
    Dependency(
        "colorama", "colorama", ""
    ),  # dep of click and threedi-modelchecker (windows)
    Dependency("networkx", "networkx", ""),
    Dependency("condenser", "condenser", ">=0.2.1"),
    Dependency("Shapely", "shapely", ">=2.0.0"),
    Dependency("threedigrid_builder", "threedigrid_builder", ">=1.11.4"),
    Dependency("hydxlib", "hydxlib", "==1.5.1"),
    Dependency("h5netcdf", "h5netcdf", ""),
]

# Dependencies that contain compiled extensions for windows platform
WINDOWS_PLATFORM_DEPENDENCIES = [
    Dependency("scipy", "scipy", "==1.6.2"),
]
H5PY_DEPENDENCY = Dependency("h5py", "h5py", "==2.10.0")
SUPPORTED_HDF5_VERSIONS = ["1.10.7"]

# If you add a dependency, also adjust external-dependencies/populate.sh
INTERESTING_IMPORTS = ["numpy", "osgeo", "pip", "setuptools"]

OUR_DIR = Path(__file__).parent

logger = logging.getLogger(__name__)


def create_progress_dialog(progress, text):
    dialog = QProgressDialog()
    dialog.setWindowTitle("3Di Toolbox install progress")
    dialog.setLabelText(text)
    dialog.setWindowFlags(Qt.WindowStaysOnTopHint)
    bar = QProgressBar(dialog)
    bar.setTextVisible(True)
    bar.setValue(progress)
    bar.setValue(0)
    bar.setMaximum(100)
    dialog.setBar(bar)
    dialog.setMinimumWidth(500)
    dialog.update()
    dialog.setCancelButton(None)
    dialog.show()
    return dialog, bar


def ensure_everything_installed():
    """Check if DEPENDENCIES are installed and install them if missing."""
    logger.info('Ensuring dependencies are installed')

    _remove_old_distributions(DEPENDENCIES + WINDOWS_PLATFORM_DEPENDENCIES + [H5PY_DEPENDENCY], _prev_dependencies_target_dir())

    # If required, create deps folder and prepend to the path
    target_dir = _dependencies_target_dir(create=True)
    if str(target_dir) not in sys.path:
        print(f"Prepending {target_dir} to sys.path")
        sys.path.insert(0, str(target_dir))

    _refresh_python_import_mechanism()

    profile_python_names = [item.name for item in _dependencies_target_dir().iterdir()]
    print("Contents of our deps dir:\n    %s" % "\n    ".join(profile_python_names))

    _ensure_prerequisite_is_installed()

    missing = _check_presence(DEPENDENCIES)
    restart_required = False
    if platform.system() == "Windows":
        missing += _check_presence(WINDOWS_PLATFORM_DEPENDENCIES)
        if not _ensure_h5py_installed():
            restart_required = True

    if missing:
        print("Missing dependencies:")
        for deps in missing:
            print(deps.name)

        try:
            _install_dependencies(missing, target_dir=target_dir)
        except RuntimeError:
            # In case some libraries are already imported, we cannot uninstall
            # because QGIS acquires a lock on dll/pyd-files. Therefore
            # we need to restart Qgis.
            restart_required = True
            pass

        restart_marker = Path(target_dir / "restarted.marker")

        if restart_required or not restart_marker.exists():
            if _is_windows():
                # We always want to restart when deps are missing
                from threedi_results_analysis.utils.user_messages import pop_up_info

                pop_up_info(
                    "Please restart QGIS to complete the installation process of "
                    "3Di Toolbox.",
                    title="Restart required",
                )
                restart_marker.touch()

        # Always update the import mechanism
        _refresh_python_import_mechanism()

    else:
        print("Dependencies up to date")


def _ensure_h5py_installed():
    """
    On Windows Qgis comes with a hdf5 version installed.
    This plugin uses the h5py python package, which is built against a specific version
    of HDF5. The Qgis HDF5 version and the HDF5 version of the h5py package must be the
    same, otherwise it will not work. In the external-dependencies folder we supply a
    Windows version of h5py built using HDF5 1.10.7. On pypi there is no h5py 2.10.0 package available
    built with Python 3.9 and HDF5 1.10.7. We need creat such wheel ourselves.

    The following situations can occur:

                           | QGIS HDF5 = 1.10.7  | QGIS HDF5 != 1.10.7
    -----------------------|---------------------|---------------
    h5py build with 1.10.7 | A: Good             | B: Qgis crash

    The different situations are marked A and B in the table above.

    In situations A everything is good and the plugin can be loaded without any
    problems.

    Situations B occur when a user upgrades/downgrades their Qgis version when
    the plugin is already installed with a specific version of h5py.
    In these cases we also need to upgrade/downgrade the h5py version installed with
    the plugin.

    In situations B Qgis will crash when trying to import h5py.

    We use the H5pyMarker to mark the installed h5py version. This is because we cannot check the version
    by importing h5py, as Qgis will crash if the HDF5 and h5py binaries do not match.
    """
    h5py_dependency = Dependency("h5py", "h5py", "==2.10.0")
    hdf5_version = (
        "1.10.7"  # there is only one version of HDF5 available in the QGIS installer
    )
    h5py_missing = _check_presence([h5py_dependency])
    marker_version = H5pyMarker.version()
    if h5py_missing:
        return _install_h5py(hdf5_version)

    if hdf5_version == "1.10.7":
        if marker_version == "1.10.7":
            # Do nothing
            pass
        else:
            return _install_h5py(hdf5_version)

    return True


def _install_h5py(hdf5_version: str):
    if hdf5_version not in SUPPORTED_HDF5_VERSIONS:
        # raise an error because we cannot continue
        message = (
            f"Unsupported HDF5 version: {hdf5_version}. "
            f"The following HDF5 versions are supported: {SUPPORTED_HDF5_VERSIONS}"
        )
        raise RuntimeError(message)

    # In case the (old) h5py library is already imported, we cannot uninstall
    # h5py because the windows acquires a lock on the *.dll-files. Therefore
    # we need to restart Qgis.
    # _uninstall_dependency(H5PY_DEPENDENCY)
    try:
        _install_dependencies([H5PY_DEPENDENCY], target_dir=_dependencies_target_dir())
    except RuntimeError:
        return False
    H5pyMarker.create(hdf5_version)
    return True


class H5pyMarker:
    """Marker indicating with which HDF5 binaries the h5py is installed.

    Currently, there is 1 supported HDF5 version:
    - 1.10.7: use h5py from the external-dependencies folder in this repo
    """

    H5PY_MARKER = OUR_DIR / ".h5py_marker"

    @classmethod
    def version(cls) -> str:
        if cls.H5PY_MARKER.exists():
            with open(cls.H5PY_MARKER, "r") as marker:
                version = marker.readline()
            return version
        else:
            return ""

    @classmethod
    def create(cls, version: str):
        with open(cls.H5PY_MARKER, "w") as marker:
            marker.write(version)

    @classmethod
    def remove(cls):
        cls.H5PY_MARKER.unlink()


def _ensure_prerequisite_is_installed(prerequisite="pip"):
    """Check the basics: pip.

    People using OSGEO custom installs sometimes exclude those
    dependencies. Our installation scripts fail, then, because of the missing
    'pip'.

    """
    try:
        importlib.import_module(prerequisite)
    except Exception as e:
        msg = (
            "%s. 'pip', which we need, is missing. It is normally included with "
            "python. You are *probably* using a custom minimal OSGEO release. "
            "Please re-install with 'pip' included."
        ) % e
        print(msg)
        raise RuntimeError(msg)


def _dependencies_target_dir(our_dir=OUR_DIR, create=False) -> Path:
    """Return (and create) the desired deps folder

    This is the 'deps' subdirectory of the plugin home folder

    """
    target_dir = our_dir / "deps"
    if not target_dir.exists() and create:
        print(f"Creating target dir {target_dir}")
        target_dir.mkdir()

    return target_dir


def _prev_dependencies_target_dir(our_dir=OUR_DIR) -> Path:
    """Return python dir inside our profile

    Return two dirs up if we're inside the plugins dir. This was the
    previous installation folder of the dependencies.
    """
    if "plugins" in str(our_dir).lower():
        return OUR_DIR.parent.parent


def _remove_old_distributions(dependencies, path):
    """Remove old distributions of dependencies

    In previous version of the Toolbox, depencencies were
    stored in the users 'python' folder. This caused
    versioning conflicts (as these dependencies were
    not removed when the plugin was uninstalled).

    Removes all folders and files that contain the
    dependency name or package name
    """
    succeeded = True
    files_to_remove = [
        node
        for node in os.listdir(str(path))
        for dependency in dependencies
        if (dependency.package in node or dependency.name in node)
    ]

    for f in files_to_remove:
        dep_path = str(path / f)

        try:
            if os.path.exists(dep_path):
                if os.path.isfile(dep_path):
                    print(f"Deleting file {f} from {path}")
                    os.remove(dep_path)
                else:
                    print(f"Deleting folder {f} from {path}")
                    shutil.rmtree(dep_path)
        except PermissionError as e:
            print(f"Unable to remove {dep_path} ({str(e)})")
            succeeded = False

    return succeeded


def check_importability():
    """Check if the dependendies are importable and log the locations.

    If something is not importable, which should not happen, it raises an
    ImportError automatically. Which is exactly what we want, because we
    cannot continue.

    """
    packages = [dependency.package for dependency in DEPENDENCIES]
    packages += INTERESTING_IMPORTS
    logger.info("sys.path:\n    %s", "\n    ".join(sys.path))
    deps_in_target_dir = [item.name for item in _dependencies_target_dir().iterdir()]
    logger.info(
        "Contents of our dependency dir:\n    %s",
        "\n    ".join(deps_in_target_dir),
    )
    for package in packages:
        imported_package = importlib.import_module(package)
        logger.info(
            "Import '%s' found at \n    '%s'", package, imported_package.__file__
        )


def _uninstall_dependency(dependency):
    print("Trying to uninstalling dependency %s" % dependency.name)
    python_interpreter = _get_python_interpreter()
    startupinfo = None
    if _is_windows():
        startupinfo = subprocess.STARTUPINFO()
        # Prevents terminal screens from popping up
        startupinfo.dwFlags |= subprocess.STARTF_USESHOWWINDOW
    process = subprocess.Popen(
        [
            python_interpreter,
            "-m",
            "pip",
            "uninstall",
            "--yes",
            (dependency.name),
        ],
        universal_newlines=True,
        stdin=subprocess.PIPE,
        stdout=subprocess.PIPE,
        stderr=subprocess.PIPE,
        startupinfo=startupinfo,
    )
    # The input/output/error stream handling is a bit involved, but it is
    # necessary because of a python bug on windows 7, see
    # https://bugs.python.org/issue3905 .
    i, o, e = (process.stdin, process.stdout, process.stderr)
    i.close()
    result = o.read() + e.read()
    o.close()
    e.close()
    print(result)
    exit_code = process.wait()
    if exit_code:
        print("Uninstalling %s failed" % dependency.name)


def _install_dependencies(dependencies, target_dir):
    if not dependencies:
        return

    python_interpreter = _get_python_interpreter()
    base_command = [
        python_interpreter,
        "-m",
        "pip",
        "install",
        "--upgrade",
        "--no-deps",
        "--find-links",
        str(OUR_DIR / "external-dependencies"),
        "--no-index",
        "--target",
        str(target_dir),
    ]

    dialog = None
    bar = None
    startupinfo = None
    if _is_windows():
        dialog, bar = create_progress_dialog(0, f"Installing {dependencies[0].name}")
        QApplication.processEvents()
        startupinfo = subprocess.STARTUPINFO()
        # Prevents terminal screens from popping up
        startupinfo.dwFlags |= subprocess.STARTF_USESHOWWINDOW

    for count, dependency in enumerate(dependencies):
        _uninstall_dependency(dependency)
        print("Installing '%s' into %s" % (dependency.name, target_dir))
        command = base_command + [dependency.name + dependency.constraint]

        if dialog:
            dialog.setLabelText(f"Installing {dependency.name}")

        process = subprocess.Popen(
            command,
            universal_newlines=True,
            stdin=subprocess.PIPE,
            stdout=subprocess.PIPE,
            stderr=subprocess.PIPE,
            startupinfo=startupinfo,
        )
        # The input/output/error stream handling is a bit involved, but it is
        # necessary because of a python bug on windows 7, see
        # https://bugs.python.org/issue3905 .
        i, o, e = (process.stdin, process.stdout, process.stderr)
        i.close()
        result = o.read() + e.read()
        o.close()
        e.close()
        print(result)
        exit_code = process.wait()
        if exit_code:
            if dialog:
                dialog.close()
                QApplication.processEvents()
            raise RuntimeError(
                f"Installing {dependency.name} failed ({exit_code}) ({result})"
            )
        print("Installed %s into %s" % (dependency.name, target_dir))
        if dependency.package in sys.modules:
            print("Unloading old %s module" % dependency.package)
            del sys.modules[dependency.package]
            # check_importability() will be called soon, which will import them again.
            # By removing them from sys.modules, we prevent older versions from
            # sticking around.

        if bar:
            bar.setValue((count / len(dependencies)) * 100)
            bar.update()
            QApplication.processEvents()

    if dialog:
        dialog.close()


def _is_windows():
    """Return whether we are starting from QGIS on Windows."""
    executable = sys.executable
    _, filename = os.path.split(executable)
    if "python3" in filename.lower():
        return False
    elif "qgis" in filename.lower():
        if platform.system().lower() == "darwin":
            return False
        else:
            return True
    else:
        raise EnvironmentError("Unexpected value for sys.executable: %s" % executable)


def _get_python_interpreter():
    """Return the path to the python3 interpreter.

    Under linux sys.executable is set to the python3 interpreter used by Qgis.
    However, under Windows/Mac this is not the case and sys.executable refers to the
    Qgis start-up script.
    """
    interpreter = None
    executable = sys.executable
    directory, _ = os.path.split(executable)
    if _is_windows():
        interpreter = os.path.join(directory, "python3.exe")
    elif platform.system().lower() == "darwin":
        interpreter = os.path.join(directory, "bin", "python3")
    else:
        interpreter = executable

    assert os.path.exists(interpreter)  # safety check
    return interpreter


def _check_presence(dependencies):
    """Check if all dependencies are present. Return missing dependencies."""
    missing = []
    for dependency in dependencies:
        requirement = dependency.name + dependency.constraint
        print("Checking presence of %s..." % requirement)
        try:
            result = pkg_resources.require(requirement)
            print("Requirement %s found: %s" % (requirement, result))
        except pkg_resources.DistributionNotFound as e:
            print(
                "Dependency '%s' (%s) not found (%s)"
                % (dependency.name, dependency.constraint, str(e))
            )
            missing.append(dependency)
        except pkg_resources.VersionConflict as e:
            print(
                'Version conflict:\n'
                f'    Installed: {e.dist}\n'
                f'    Required: {e.req}'
            )
            if isinstance(e, pkg_resources.ContextualVersionConflict):
                print(f'    By: {e.required_by}')
            missing.append(dependency)
        except Exception as e:
            print(
                "Installing dependency '%s' (%s) went wrong (%s)"
                % (dependency.name, dependency.constraint, str(e))
            )
            missing.append(dependency)
    return missing


def _refresh_python_import_mechanism():
    """Refresh the import mechanism.

    This is required when deps are dynamically installed/removed. The modules
    'importlib' and 'pkg_resources' need to update their internal data structures.
    """
    # This function should be called if any modules are created/installed while your
    # program is running to guarantee all finders will notice the new module’s existence.
    importlib.invalidate_caches()

    # https://stackoverflow.com/questions/58612272/pkg-resources-get-distributionmymodule-version-not-updated-after-reload
    # Apparantely pkg_resources needs to be reloaded to be up-to-date with newly installed packages
    importlib.reload(pkg_resources)


def generate_constraints_txt(target_dir=OUR_DIR):
    """Called from the ``__main__`` to generate ``constraints.txt``."""
    constraints_file = target_dir / "constraints.txt"
    lines = ["# Generated by dependencies.py"]
    lines += [(dependency.name + dependency.constraint) for dependency in DEPENDENCIES]
    lines.append("")
    constraints_file.write_text("\n".join(lines))
    print("Wrote constraints to %s" % constraints_file)


if __name__ == "__main__":  # pragma: no cover
    generate_constraints_txt()<|MERGE_RESOLUTION|>--- conflicted
+++ resolved
@@ -48,11 +48,7 @@
     Dependency("pyqtgraph", "pyqtgraph", ">=0.13.2"),
     Dependency("threedigrid", "threedigrid", ">=2.0.3"),
     Dependency("threedi-schema", "threedi_schema", "==0.217.*"),
-<<<<<<< HEAD
-    Dependency("threedi-modelchecker", "threedi_modelchecker", "==2.2.0"),
-=======
     Dependency("threedi-modelchecker", "threedi_modelchecker", "==2.2.*"),
->>>>>>> e61e7cce
     Dependency("threedidepth", "threedidepth", "==0.5"),
     Dependency("click", "click", ">=8.0"),
     Dependency("cftime", "cftime", ">=1.5.0"),  # via threedigrid[results]
