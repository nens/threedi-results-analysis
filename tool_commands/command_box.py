--- conflicted
+++ resolved
@@ -101,21 +101,13 @@
 
     def get_module_path(self, display_name):
         package_name = display_name.replace(" ", "_")
-<<<<<<< HEAD
-        module_path = COMMANDS_DIR / package_name / self.default_command_name
-=======
         module_path = COMMANDS_DIR / package_name / DEFAULT_COMMAND_NAME
->>>>>>> 0a6b45d1
         return module_path
 
     def get_import_string(self, display_name):
         """ return: string (e.g. 'ThreeDiToolbox.tool_commands.raster_checker.') """
         package_name = display_name.replace(" ", "_")
-<<<<<<< HEAD
-        command_without_extension = self.default_command_name.split(".py")[0]
-=======
         command_without_extension = DEFAULT_COMMAND_NAME.split(".py")[0]
->>>>>>> 0a6b45d1
         import_string = (
             __package__ + "." + package_name + "." + command_without_extension
         )
