"""
/***************************************************************************
 ThreeDiToolbox
                                 A QGIS plugin for working with 3Di
                                 hydraulic models
                              -------------------
        begin                : 2016-03-04
        git sha              : $Format:%H$
        copyright            : (C) 2016 by Nelen&Schuurmans
        email                : servicedesk@nelen-schuurmans.nl
 ***************************************************************************/

/***************************************************************************
 *                                                                         *
 *   This program is free software; you can redistribute it and/or modify  *
 *   it under the terms of the GNU General Public License as published by  *
 *   the Free Software Foundation; either version 2 of the License, or     *
 *   (at your option) any later version.                                   *
 *                                                                         *
 ***************************************************************************/
"""
from importlib.machinery import SourceFileLoader
from qgis.PyQt.QtCore import Qt
from qgis.PyQt.QtWidgets import QAbstractItemView
from ThreeDiToolbox.tool_commands.command_dialog_base import CommandBoxDockWidget
from ThreeDiToolbox.tool_commands.command_model import CommandModel

import logging
import os.path
import types


logger = logging.getLogger(__name__)


class CommandBox(object):
    """QGIS Plugin Implementation."""

    def __init__(self, iface, ts_datasource, plugin_dir):
        """Constructor.

        :param iface: An interface instance that will be passed to this class
            which provides the hook by which you can manipulate the QGIS
            application at run time.
        :type iface: QgsInterface
        """
        # Save reference to the QGIS interface
        self.iface = iface

        self.ts_datasource = ts_datasource

<<<<<<< HEAD
        # initialize plugin directory
        self.plugin_dir = plugin_dir

=======
>>>>>>> 9eed45d1
        self.icon_path = ":/plugins/ThreeDiToolbox/icons/icon_command.png"
        self.menu_text = u"Commands for working with 3Di models"

        self.pluginIsActive = False
        self.dockwidget = None

        self.commandboxmodel = None
        self.commandbox = None

    def on_unload(self):
        """Cleanup necessary items here when plugin dockwidget is closed"""
        # disconnects
        if self.dockwidget:
            self.dockwidget.close()

    def on_close_child_widget(self):
        """Cleanup necessary items here when plugin dockwidget is closed"""
        self.dockwidget.treeView.doubleClicked.disconnect(self.run_script)
        self.dockwidget.closingWidget.disconnect(self.on_close_child_widget)

        self.dock_widget = None
        self.pluginIsActive = False

    def run(self):
        """Run method that loads and starts the plugin"""

        if not self.pluginIsActive:
            self.pluginIsActive = True

            # dockwidget may not exist if:
            #    first run of plugin
            #    removed on close (see self.onClosePlugin method)
            if self.dockwidget is None:
                # Create the dockwidget (after translation) and keep reference
                self.dockwidget = CommandBoxDockWidget()

            # connect to provide cleanup on closing of dockwidget
            self.dockwidget.closingWidget.connect(self.on_close_child_widget)

            # show the dockwidget
            self.iface.addDockWidget(Qt.RightDockWidgetArea, self.dockwidget)
            self.dockwidget.show()
            self.add_commands()

    @staticmethod
    def is_leaf(q_model_index):
        """Check if QModelIndex is a leaf, i.e., has no children."""
        return q_model_index.isValid() and not q_model_index.child(0, 0).isValid()

    @staticmethod
    def leaf_path(q_model_index):
        if not q_model_index.parent().isValid():
            return [q_model_index.data()]
        else:
            return CommandBox.leaf_path(q_model_index.parent()) + [q_model_index.data()]

    def run_script(self, qm_idx):
        """Dynamically import and run the selected script from the tree view.

        Args:
            qm_idx: the clicked QModelIndex
        """
        # We're only interested in leaves of the tree:
        # TODO: need to make sure the leaf is not an empty directory
        if self.is_leaf(qm_idx):
            filename = qm_idx.data()
            item = self.commandboxmodel.item(qm_idx.row(), qm_idx.column())
            path = self.leaf_path(qm_idx)

            logger.debug(filename)
            logger.debug(item)
            logger.debug(path)

            curr_dir = os.path.dirname(__file__)
            module_path = os.path.join(curr_dir, *path)
            name, ext = os.path.splitext(path[-1])
            if ext != ".py":
                logger.error("Not a Python script")
                return

            logger.debug(module_path)
            logger.debug(name)

            loader = SourceFileLoader(name, module_path)
            mod = types.ModuleType(loader.name)
            loader.exec_module(mod)
            logger.debug(str(mod))

            command = mod.CustomCommand(
                iface=self.iface,
                ts_datasource=self.ts_datasource,
                plugin_dir=self.plugin_dir
            )
            command.run()

    def add_commands(self):
        self.commandboxmodel = CommandModel()
        self.dockwidget.treeView.setModel(self.commandboxmodel)
        self.dockwidget.treeView.setEditTriggers(QAbstractItemView.NoEditTriggers)
        self.dockwidget.treeView.doubleClicked.connect(self.run_script)<|MERGE_RESOLUTION|>--- conflicted
+++ resolved
@@ -49,12 +49,9 @@
 
         self.ts_datasource = ts_datasource
 
-<<<<<<< HEAD
         # initialize plugin directory
         self.plugin_dir = plugin_dir
 
-=======
->>>>>>> 9eed45d1
         self.icon_path = ":/plugins/ThreeDiToolbox/icons/icon_command.png"
         self.menu_text = u"Commands for working with 3Di models"
 
