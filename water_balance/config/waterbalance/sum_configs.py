--- conflicted
+++ resolved
@@ -152,20 +152,12 @@
             'def_pen_color': '50,130,136' + pen_transp,
             'series': ['inflow'],
         }, {
-<<<<<<< HEAD
-            'name': 'Surface sources and sinks',
-=======
             'name': 'surface sources and sinks',
->>>>>>> 03293b01
             'default_method': 'net',
             'order': 7.2,
             'def_fill_color': '204,255,51' + fill_transp,
             'def_pen_color': '204,255,51' + pen_transp,
-<<<<<<< HEAD
-            'series': ['q_sss_in', 'q_sss_out'],
-=======
             'series': ['q_sss'],
->>>>>>> 03293b01
         }]
     }, {
         'name': 'show main flow',
@@ -245,20 +237,12 @@
             'def_pen_color': '221,160,221' + pen_transp,
             'series': ['leak'],
         }, {
-<<<<<<< HEAD
-            'name': 'Surface sources and sinks',
-=======
             'name': 'surface sources and sinks',
->>>>>>> 03293b01
             'default_method': 'net',
             'order': 7.2,
             'def_fill_color': '204,255,51' + fill_transp,
             'def_pen_color': '204,255,51' + pen_transp,
-<<<<<<< HEAD
-            'series': ['q_sss_in', 'q_sss_out'],
-=======
             'series': ['q_sss'],
->>>>>>> 03293b01
         }]
     }
 ]