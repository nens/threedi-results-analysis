from __future__ import division

import logging
import os.path

import numpy as np
import numpy.ma as ma
from PyQt4.QtCore import Qt
from PyQt4.QtGui import QMessageBox
from qgis.core import QgsFeatureRequest, QgsPoint

# Import the code for the DockWidget
from ThreeDiToolbox.water_balance.views.waterbalance_widget \
    import WaterBalanceWidget

log = logging.getLogger('DeltaresTdi.' + __name__)


class WaterBalanceCalculation(object):

    def __init__(self, ts_datasource):
        self.ts_datasource = ts_datasource

    def get_incoming_and_outcoming_link_ids(self, wb_polygon, model_part):
        """Returns a tuple of dictionaries with ids by category:

        flow_lines = {
            '1d_in': [...],
            '1d_out': [...],
            '1d_bound_in': [...],
            ...
        }

        pump_selection = {
            'in': [...],
            'out': [...],
        }

        returned value = (flow_lines, pump_selection)
        """
        # TODO: implement model_part. One of the problems of not having
        # this implemented is that the on hover map highlight selects all
        # links, even when the 2D or 1D modelpart is selected in the combo box.

        log.info('polygon of wb area: %s', wb_polygon.exportToWkt())

        flow_lines = {
            '1d_in': [],
            '1d_out': [],
            '1d_bound_in': [],
            '1d_bound_out': [],
            '2d_in': [],
            '2d_out': [],
            '2d_bound_in': [],
            '2d_bound_out': [],
            '1d_2d_in': [],
            '1d_2d_out': [],
            '1d_2d': [],  # direction is always from 2d to 1d
            '2d_groundwater_in': [],
            '2d_groundwater_out': [],
            '2d_vertical_infiltration': [],
            # TODO: add 1d_2d_groundwater?
        }
        pump_selection = {
            'in': [],
            'out': []
        }

        lines, points, pumps = self.ts_datasource.rows[0].get_result_layers()

        # all links in and out
        # use bounding box and spatial index to prefilter lines
        request_filter = QgsFeatureRequest().setFilterRect(
            wb_polygon.geometry().boundingBox())
        for line in lines.getFeatures(request_filter):

            # test if lines are crossing boundary of polygon
            if line.geometry().crosses(wb_polygon):
                geom = line.geometry().asPolyline()
                # check if flow is in or out by testing if startpoint
                # is inside polygon --> out
                outgoing = wb_polygon.contains(QgsPoint(geom[0]))
                # check if flow is in or out by testing if endpoint
                # is inside polygon --> in
                incoming = wb_polygon.contains(QgsPoint(geom[-1]))

                if incoming and outgoing:
                    # skip
                    pass
                elif outgoing:
                    if line['type'] in [
                            '1d', 'v2_pipe', 'v2_channel', 'v2_culvert',
                            'v2_orifice', 'v2_weir']:
                        flow_lines['1d_out'].append(line['id'])
                    elif line['type'] in ['2d']:
                        flow_lines['2d_out'].append(line['id'])
                    elif line['type'] in ['2d_groundwater']:
                        flow_lines['2d_groundwater_out'].append(line['id'])
                    elif line['type'] in ['1d_2d']:
                        flow_lines['1d_2d_out'].append(line['id'])
                    else:
                        log.warning('line type not supported. type is %s.',
                                    line['type'])
                elif incoming:
                    if line['type'] in [
                            '1d', 'v2_pipe', 'v2_channel', 'v2_culvert',
                            'v2_orifice', 'v2_weir']:
                        flow_lines['1d_in'].append(line['id'])
                    elif line['type'] in ['2d']:
                        flow_lines['2d_in'].append(line['id'])
                    elif line['type'] in ['2d_groundwater']:
                        flow_lines['2d_groundwater_in'].append(line['id'])
                    elif line['type'] in ['1d_2d']:
                        flow_lines['1d_2d_in'].append(line['id'])
                    else:
                        log.warning('line type not supported. type is %s.',
                                    line['type'])

            elif line['type'] == '1d_2d' and line.geometry().within(
                    wb_polygon):
                flow_lines['1d_2d'].append(line['id'])
            elif line['type'] == '2d_vertical_infiltration' and line.geometry(
                    ).within(wb_polygon):
                flow_lines['2d_vertical_infiltration'].append(line['id'])

        # find boundaries in polygon
        request_filter = QgsFeatureRequest().setFilterRect(
            wb_polygon.geometry().boundingBox()
        ).setFilterExpression(u'"type" = '
                              u'\'1d_bound\' or "type" = '
                              u'\'2d_bound\'')

        # all boundaries in polygon
        for bound in points.getFeatures(request_filter):
            if wb_polygon.contains(QgsPoint(bound.geometry().asPoint())):
                # find link connected to boundary
                request_filter_bound = QgsFeatureRequest().\
                    setFilterExpression(u'"start_node_idx" = '
                                        u'\'{idx}\' or "end_node_idx" ='
                                        u' \'{idx}\''.format(idx=bound['id']))
                bound_lines = lines.getFeatures(request_filter_bound)
                for bound_line in bound_lines:
                    if bound_line['start_node_idx'] == bound['id']:
                        if bound['type'] == '1d_bound':
                            flow_lines['1d_bound_in'].append(bound_line['id'])
                        else:  # 2d
                            flow_lines['2d_bound_in'].append(bound_line['id'])
                    else:  # out
                        if bound['type'] == '1d_bound':
                            flow_lines['1d_bound_out'].append(bound_line['id'])
                        else:  # 2d
                            flow_lines['2d_bound_out'].append(bound_line['id'])

        # pumps
        # use bounding box and spatial index to prefilter pumps
        if pumps is None:
            f_pumps = []
        else:
            request_filter = QgsFeatureRequest().setFilterRect(
                wb_polygon.geometry().boundingBox())
            f_pumps = pumps.getFeatures(request_filter)

        for pump in f_pumps:
            # test if lines are crossing boundary of polygon
            if pump.geometry().crosses(wb_polygon):
                geom = pump.geometry().asPolyline()
                # check if flow is in or out by testing if startpoint
                # is inside polygon --> out
                outgoing = wb_polygon.contains(QgsPoint(geom[0]))
                # check if flow is in or out by testing if endpoint
                # is inside polygon --> in
                incoming = wb_polygon.contains(QgsPoint(geom[-1]))

                if incoming and outgoing:
                    # skip
                    pass
                elif outgoing:
                    pump_selection['out'].append(pump['id'])
                elif incoming:
                    pump_selection['in'].append(pump['id'])

        log.info(str(flow_lines))

        return flow_lines, pump_selection

    def get_nodes(self, wb_polygon, model_part):
        """Returns a dictionary with node ids by category:

        {
            '1d': [..., ...],
            '2d': [..., ...],
            '2d_groundwater': [..., ...],
        }
        """

        log.info('polygon of wb area: %s', wb_polygon.exportToWkt())

        nodes = {
            '1d': [],
            '2d': [],
            '2d_groundwater': [],
        }

        lines, points, pumps = self.ts_datasource.rows[0].get_result_layers()

        # use bounding box and spatial index to prefilter lines
        request_filter = QgsFeatureRequest().setFilterRect(
            wb_polygon.geometry().boundingBox())
        if model_part == '1d':
            request_filter.setFilterExpression(u'"type" = \'1d\'')
        elif model_part == '2d':
            request_filter.setFilterExpression(
                u'"type" = \'2d\' OR "type" = \'2d_groundwater\'')
        else:
            request_filter.setFilterExpression(
                u'"type" = \'1d\' OR "type" '
                u'= \'2d\' OR "type" = \'2d_groundwater\'')
        # todo: check if boundary nodes could not have rain, infiltration, etc.

        for point in points.getFeatures(request_filter):
            # test if points are contained by polygon
            if wb_polygon.contains(point.geometry()):
                _type = point['type']
                nodes[_type].append(point['id'])

        return nodes

    def get_aggregated_flows(
            self, link_ids, pump_ids, node_ids, model_part,
            reverse_dvol_sign=True):
        """
        Returns a tuple (ts, total_time) defined as:

            ts = array of timestamps
            total_time = array with shape (np.size(ts, 0), len(INPUT_SERIES))
        """
        # constants referenced in record array
        # shared by links and nodes
        TYPE_1D = '1d'
        TYPE_2D = '2d'
        TYPE_2D_GROUNDWATER = '2d_groundwater'
        # links only
        TYPE_1D_BOUND_IN = '1d_bound_in'
        TYPE_2D_BOUND_IN = '2d_bound_in'
        TYPE_1D_2D = '1d_2d'
        TYPE_1D_2D_IN = '1d_2d_in'
        TYPE_2D_VERTICAL_INFILTRATION = '2d_vertical_infiltration'

        ALL_TYPES = [
            TYPE_1D, TYPE_2D, TYPE_2D_GROUNDWATER, TYPE_1D_BOUND_IN,
            TYPE_2D_BOUND_IN, TYPE_1D_2D, TYPE_1D_2D_IN,
            TYPE_2D_VERTICAL_INFILTRATION,
        ]
        NTYPE_MAXLEN = 25
        assert max(map(len, ALL_TYPES)) <= NTYPE_MAXLEN, \
            "NTYPE_MAXLEN insufficiently large for all values"
        NTYPE_DTYPE = 'S%s' % NTYPE_MAXLEN

        # LINKS
        #######

        # create numpy table with flowlink information
        tlink = []  # id, 1d or 2d, in or out
        for idx in link_ids['2d_in']:
            tlink.append((idx, TYPE_2D, 1))
        for idx in link_ids['2d_out']:
            tlink.append((idx, TYPE_2D, -1))

        for idx in link_ids['2d_bound_in']:
            tlink.append((idx, TYPE_2D_BOUND_IN, 1))
        for idx in link_ids['2d_bound_out']:
            tlink.append((idx, TYPE_2D_BOUND_IN, -1))

        for idx in link_ids['1d_in']:
            tlink.append((idx, TYPE_1D, 1))
        for idx in link_ids['1d_out']:
            tlink.append((idx, TYPE_1D, -1))

        for idx in link_ids['1d_bound_in']:
            tlink.append((idx, TYPE_1D_BOUND_IN, 1))
        for idx in link_ids['1d_bound_out']:
            tlink.append((idx, TYPE_1D_BOUND_IN, -1))

        for idx in link_ids['2d_groundwater_in']:
            tlink.append((idx, TYPE_2D_GROUNDWATER, 1))
        for idx in link_ids['2d_groundwater_out']:
            tlink.append((idx, TYPE_2D_GROUNDWATER, -1))

        # todo: these settings are strange- this is not what you expect
        # from the direction of the lines
        for idx in link_ids['1d_2d_in']:
            tlink.append((idx, TYPE_1D_2D_IN, -1))
        for idx in link_ids['1d_2d_out']:
            tlink.append((idx, TYPE_1D_2D_IN, 1))

        for idx in link_ids['1d_2d']:
            tlink.append((idx, TYPE_1D_2D, 1))

        for idx in link_ids['2d_vertical_infiltration']:
            tlink.append((idx, TYPE_2D_VERTICAL_INFILTRATION, 1))

        np_link = np.array(
            tlink, dtype=[('id', int), ('ntype', NTYPE_DTYPE), ('dir', int)])
        # sort for faster reading of netcdf
        np_link.sort(axis=0)

        # create masks
        mask_2d = np_link['ntype'] != TYPE_2D
        mask_1d = np_link['ntype'] != TYPE_1D
        mask_2d_bound = np_link['ntype'] != TYPE_2D_BOUND_IN
        mask_1d_bound = np_link['ntype'] != TYPE_1D_BOUND_IN
        mask_1d_2d_in_out = np_link['ntype'] != TYPE_1D_2D_IN
        mask_1d_2d = np_link['ntype'] != TYPE_1D_2D
        mask_2d_groundwater = np_link['ntype'] != TYPE_2D_GROUNDWATER
        mask_2d_vertical_infiltration = np_link['ntype'] != \
            TYPE_2D_VERTICAL_INFILTRATION

        ds = self.ts_datasource.rows[0].datasource()

        # get all flows through incoming and outgoing flows
        ts = ds.get_timestamps(parameter='q_cum')

        len_input_series = len(WaterBalanceWidget.INPUT_SERIES)
        total_time = np.zeros(shape=(np.size(ts, 0), len_input_series))
        # total_location = np.zeros(shape=(np.size(np_link, 0), 2))

        # links
        pos_pref = 0
        neg_pref = 0

        if np_link.size > 0:
            for ts_idx, t in enumerate(ts):
                # (1) inflow and outflow through 1d and 2d
                # vol = ds.get_values_by_timestep_nr('q', ts_idx,
                # np_link['id']) * np_link['dir']  # * dt

                flow_pos = ds.get_values_by_timestep_nr(
                    'q_cum_positive', ts_idx, np_link['id']) * np_link[
                    'dir']
                flow_neg = ds.get_values_by_timestep_nr(
                    'q_cum_negative', ts_idx, np_link['id']) * np_link[
                    'dir'] * -1
<<<<<<< HEAD

                in_sum = flow_pos - pos_pref
                out_sum = flow_neg - neg_pref

=======

                in_sum = flow_pos - pos_pref
                out_sum = flow_neg - neg_pref

>>>>>>> 1c39ca16
                pos_pref = flow_pos
                neg_pref = flow_neg

                total_time[ts_idx, 0] = \
                    ma.masked_array(in_sum, mask=mask_2d).sum()
                total_time[ts_idx, 1] = \
                    ma.masked_array(out_sum, mask=mask_2d).sum()
                total_time[ts_idx, 2] = \
                    ma.masked_array(in_sum, mask=mask_1d).sum()
                total_time[ts_idx, 3] = \
                    ma.masked_array(out_sum, mask=mask_1d).sum()
                total_time[ts_idx, 4] = \
                    ma.masked_array(in_sum, mask=mask_2d_bound).sum()
                total_time[ts_idx, 5] = \
                    ma.masked_array(out_sum, mask=mask_2d_bound).sum()
                total_time[ts_idx, 6] = \
                    ma.masked_array(in_sum, mask=mask_1d_bound).sum()
                total_time[ts_idx, 7] = \
                    ma.masked_array(out_sum, mask=mask_1d_bound).sum()
                total_time[ts_idx, 8] = \
                    ma.masked_array(in_sum, mask=mask_1d_2d_in_out).sum()
                total_time[ts_idx, 9] = \
                    ma.masked_array(out_sum, mask=mask_1d_2d_in_out).sum()
                total_time[ts_idx, 10] = \
                    ma.masked_array(in_sum, mask=mask_1d_2d).sum()
                total_time[ts_idx, 11] = \
                    ma.masked_array(out_sum, mask=mask_1d_2d).sum()
                total_time[ts_idx, 23] = \
                    ma.masked_array(in_sum, mask=mask_2d_groundwater).sum()
                total_time[ts_idx, 24] = \
                    ma.masked_array(out_sum, mask=mask_2d_groundwater).sum()

                # NOTE: positive vertical infiltration is from surface to
                # groundwater node. We make this negative because it's
                # 'sink-like', and to make it in line with the
                # infiltration_rate_simple which also has a -1 multiplication
                # factor.
                total_time[ts_idx, 28] = -1 * ma.masked_array(
                    in_sum, mask=mask_2d_vertical_infiltration).sum()
                total_time[ts_idx, 29] = -1 * ma.masked_array(
                    out_sum, mask=mask_2d_vertical_infiltration).sum()

        # PUMPS
        #######

        tpump = []
        for idx in pump_ids['in']:
            tpump.append((idx, 1))
        for idx in pump_ids['out']:
            tpump.append((idx, -1))
        np_pump = np.array(tpump, dtype=[('id', int), ('dir', int)])
        np_pump.sort(axis=0)

        if np_pump.size > 0:
            # pumps
            pump_pref = 0
            for ts_idx, t in enumerate(ts):
                # (2) inflow and outflow through pumps
                pump_flow = ds.get_values_by_timestep_nr(
                    'q_pump_cum', ts_idx, np_pump['id']) * np_pump['dir']

                flow_dt = pump_flow - pump_pref
                pump_pref = pump_flow

                in_sum = flow_dt.clip(min=0)
                out_sum = flow_dt.clip(max=0)

                total_time[ts_idx, 12] = in_sum.sum()
                total_time[ts_idx, 13] = out_sum.sum()

        # NODES
        #######

        tnode = []  # id, 1d or 2d, in or out
        for idx in node_ids['2d']:
            tnode.append((idx, TYPE_2D))
        for idx in node_ids['1d']:
            tnode.append((idx, TYPE_1D))
        for idx in node_ids['2d_groundwater']:
            tnode.append((idx, TYPE_2D_GROUNDWATER))

        np_node = np.array(tnode, dtype=[('id', int), ('ntype', NTYPE_DTYPE)])
        np_node.sort(axis=0)

        mask_2d_nodes = np_node['ntype'] != TYPE_2D
        mask_1d_nodes = np_node['ntype'] != TYPE_1D
        mask_2d_groundwater_nodes = np_node['ntype'] != TYPE_2D_GROUNDWATER

        np_2d_node = ma.masked_array(
            np_node['id'], mask=mask_2d_nodes).compressed()
        np_1d_node = ma.masked_array(
            np_node['id'], mask=mask_1d_nodes).compressed()
        np_2d_groundwater_node = ma.masked_array(
            np_node['id'], mask=mask_2d_groundwater_nodes).compressed()

        for parameter, node, pnr, factor in [
            ('rain', np_2d_node, 14, 1),
            # NOTE: infiltration_rate_simple is only enabled if groundwater
            # is disabled
            # TODO: in old model results this parameter is called
            # 'infiltration_rate', thus it is not backwards compatible right
            # now
            ('infiltration_rate_simple', np_2d_node, 15, -1),
            # TODO: inefficient because we look up q_lat data twice
            ('q_lat', np_2d_node, 16, 1),
            ('q_lat', np_1d_node, 17, 1),
            # NOTE: can be a source or sink depending on sign
            ('leak', np_2d_groundwater_node, 26, 1),
            ('rain', np_1d_node, 27, 1),
        ]:

            if node.size > 0:
                skip = False
                if parameter + '_cum' not in ds.get_available_variables():
                    skip = True
                    log.warning('%s_cum not available! skip it', parameter)
                    # todo: fallback on not aggregated version
                if not skip:
                    values_pref = 0
                    for ts_idx, t in enumerate(ts):
                        values = ds.get_values_by_timestep_nr(
                            parameter + '_cum', ts_idx, node).sum()  # * dt
                        values_dt = values - values_pref
                        values_pref = values
<<<<<<< HEAD
                        total_time[ts_idx, pnr] = values_dt * factor
        t_pref = 0

=======

                        # if parameter == 'q_lat':
                        #     import qtdb; qtdb.set_trace()
                        #     total_time[ts_idx, pnr] = ma.masked_array(
                        #         values_dt, mask=mask_2d_nodes).sum()
                        #     total_time[ts_idx, pnr + 1] = ma.masked_array(
                        #         values_dt, mask=mask_1d_nodes).sum()
                        # else:
                        #     total_time[ts_idx, pnr] = values_dt * factor
                        total_time[ts_idx, pnr] = values_dt * factor

        t_pref = 0
>>>>>>> 1c39ca16
        for ts_idx, t in enumerate(ts):
            if ts_idx == 0:
                # just to make sure machine precision distortion
                # is reduced for the first timestamp (everything
                # should be 0
                total_time[ts_idx] = total_time[ts_idx] / (ts[1] - t)
            else:
                total_time[ts_idx] = total_time[ts_idx] / (t - t_pref)
                t_pref = t

        # NOTE: the -1 is for visualizing the dVOLUME graph as a negative
        # for balancing against the positive fluxes (which makes for nice
        # pictures)
        if reverse_dvol_sign:
            dvol_sign = -1
        else:
            dvol_sign = 1

        if np_node.size > 0:
            # delta volume
            t_pref = 0
            vol_pref = 0
            for ts_idx, t in enumerate(ts):
                # delta volume
                if ts_idx == 0:
                    total_time[ts_idx, 18] = 0
                    total_time[ts_idx, 19] = 0
                    total_time[ts_idx, 25] = 0
                    vol = ds.get_values_by_timestep_nr(
                        'vol', ts_idx, np_node['id'])
                    td_vol_pref = ma.masked_array(
                        vol, mask=mask_2d_nodes).sum()
                    od_vol_pref = ma.masked_array(
                        vol, mask=mask_1d_nodes).sum()
                    td_vol_pref_gw = ma.masked_array(
                        vol, mask=mask_2d_groundwater_nodes).sum()
                    t_pref = t
                else:
                    vol_ts_idx = ts_idx
<<<<<<< HEAD
                    # if source_nc == 'aggregation':
                    #     # get timestep of corresponding with the aggregation
                    #     ts_normal = ds.get_timestamps(parameter='q')
                    #     vol_ts_idx = np.nonzero(ts_normal == t)[0]
=======
>>>>>>> 1c39ca16
                    # get timestep of corresponding with the aggregation
                    ts_normal = ds.get_timestamps(parameter='q')
                    vol_ts_idx = np.nonzero(ts_normal == t)[0]

                    vol = ds.get_values_by_timestep_nr(
                        'vol', vol_ts_idx, np_node['id'])

                    # jacki made this, but the td_vol_pref, od_vol_pref and
                    # td_vol_pref_gw were referenced before assignment, so I
                    # defined them here again
                    td_vol_pref = ma.masked_array(
                        vol, mask=mask_2d_nodes).sum()
                    od_vol_pref = ma.masked_array(
                        vol, mask=mask_1d_nodes).sum()
                    td_vol_pref_gw = ma.masked_array(
                        vol, mask=mask_2d_groundwater_nodes).sum()

                    td_vol = ma.masked_array(vol, mask=mask_2d_nodes).sum()
                    od_vol = ma.masked_array(vol, mask=mask_1d_nodes).sum()
                    td_vol_gw = ma.masked_array(
                        vol, mask=mask_2d_groundwater_nodes).sum()

                    # td_vol_pref, od_vol_pref, td_vol_pref_gw seem to be
                    # referenced before assignment, but there are defined in
                    # the first loop (when timestep index (ts_idx) == 0)
                    dt = t - t_pref
                    total_time[ts_idx, 18] = \
                        dvol_sign * (td_vol - td_vol_pref) / dt
                    total_time[ts_idx, 19] = \
                        dvol_sign * (od_vol - od_vol_pref) / dt
                    total_time[ts_idx, 25] = \
                        dvol_sign * (td_vol_gw - td_vol_pref_gw) / dt

                    # I dont know why Jacki defines them again..
                    td_vol_pref = td_vol
                    od_vol_pref = od_vol
                    td_vol_pref_gw = td_vol_gw
                    t_pref = t

        total_time = np.nan_to_num(total_time)

        if reverse_dvol_sign:
            # NOTE: the indices below should match the model_part indices in
            # ``WaterBalanceWidget.make_graph_series``.

            # calculate error 2d
            idx_2d = tuple(
                y for (x, y, z) in WaterBalanceWidget.INPUT_SERIES if z in
                ['2d', '1d_2d'])
            total_time[:, 20] = -1 * total_time[:, idx_2d].sum(axis=1)

            # calculate error 1d
            idx_1d = tuple(
                y for (x, y, z) in WaterBalanceWidget.INPUT_SERIES if z in
                ['1d'])
            idx_1d_2d = tuple(
                y for (x, y, z) in WaterBalanceWidget.INPUT_SERIES if z in
                ['1d_2d'])
            total_time[:, 21] = -1 * total_time[
                :, idx_1d].sum(axis=1) + total_time[:, idx_1d_2d].sum(axis=1)

            # calculate error 1d-2d
            idx_1d_and_2d = tuple(
                y for (x, y, z) in WaterBalanceWidget.INPUT_SERIES if z in
                ['2d', '1d'])
            total_time[:, 22] = -1 * total_time[:, idx_1d_and_2d].sum(axis=1)

        return ts, total_time


class WaterBalanceTool:

    """QGIS Plugin Implementation."""

    def __init__(self, iface, ts_datasource):
        """Constructor.
        :param iface: An interface instance that will be passed to this class
            which provides the hook by which you can manipulate the QGIS
            application at run time.
        :type iface: QgsInterface
        """
        # Save reference to the QGIS interface
        self.iface = iface
        self.ts_datasource = ts_datasource

        # initialize plugin directory
        self.plugin_dir = os.path.dirname(__file__)

        self.icon_path = \
            ':/plugins/ThreeDiToolbox/icons/weight-scale.png'
        self.menu_text = u'Water Balance Tool'

        self.plugin_is_active = False
        self.widget = None

        self.toolbox = None

    def on_unload(self):
        """Cleanup necessary items here when plugin dockwidget is closed"""

        if self.widget is not None:
            self.widget.close()

    def on_close_child_widget(self):
        """Cleanup necessary items here when plugin widget is closed"""
        self.widget.closingWidget.disconnect(self.on_close_child_widget)
        self.widget = None
        self.plugin_is_active = False

    def pop_up_no_agg_found(self):
        header = 'Error: No aggregation netcdf found'
        msg = "The WaterBalanceTool requires an 'aggregate_results_3di.nc' " \
              "but this file could not be found. Please make sure you run " \
              "your simulation using the 'v2_aggregation_settings' table " \
              "with the following variables:" \
              "\n\ncumulative:\n- rain\n- infiltration\n- laterals " \
              "\n- leakage\n- discharge\n- pump discharge " \
              "\n\npositive cumulative:\n- discharge " \
              "\n\nnegative cumulative:\n- discharge"
        QMessageBox.warning(None, header, msg)

    def run(self):
        selected_ds = self.ts_datasource.rows[0].datasource()
        if not selected_ds.ds_aggregation:
            self.pop_up_no_agg_found()
        else:
            self.run_it()

    def run_it(self):
        """Run_it method that loads and starts the plugin"""

        if not self.plugin_is_active:
            self.plugin_is_active = True

            if self.widget is None:
                # Create the widget (after translation) and keep reference
                self.widget = WaterBalanceWidget(
                    iface=self.iface,
                    ts_datasource=self.ts_datasource,
                    wb_calc=WaterBalanceCalculation(self.ts_datasource))

            # connect to provide cleanup on closing of widget
            self.widget.closingWidget.connect(self.on_close_child_widget)

            # show the #widget
            self.iface.addDockWidget(Qt.BottomDockWidgetArea, self.widget)

            self.widget.show()<|MERGE_RESOLUTION|>--- conflicted
+++ resolved
@@ -340,17 +340,10 @@
                 flow_neg = ds.get_values_by_timestep_nr(
                     'q_cum_negative', ts_idx, np_link['id']) * np_link[
                     'dir'] * -1
-<<<<<<< HEAD
 
                 in_sum = flow_pos - pos_pref
                 out_sum = flow_neg - neg_pref
 
-=======
-
-                in_sum = flow_pos - pos_pref
-                out_sum = flow_neg - neg_pref
-
->>>>>>> 1c39ca16
                 pos_pref = flow_pos
                 neg_pref = flow_neg
 
@@ -475,12 +468,7 @@
                             parameter + '_cum', ts_idx, node).sum()  # * dt
                         values_dt = values - values_pref
                         values_pref = values
-<<<<<<< HEAD
-                        total_time[ts_idx, pnr] = values_dt * factor
-        t_pref = 0
-
-=======
-
+                        
                         # if parameter == 'q_lat':
                         #     import qtdb; qtdb.set_trace()
                         #     total_time[ts_idx, pnr] = ma.masked_array(
@@ -492,7 +480,7 @@
                         total_time[ts_idx, pnr] = values_dt * factor
 
         t_pref = 0
->>>>>>> 1c39ca16
+
         for ts_idx, t in enumerate(ts):
             if ts_idx == 0:
                 # just to make sure machine precision distortion
@@ -532,29 +520,12 @@
                     t_pref = t
                 else:
                     vol_ts_idx = ts_idx
-<<<<<<< HEAD
-                    # if source_nc == 'aggregation':
-                    #     # get timestep of corresponding with the aggregation
-                    #     ts_normal = ds.get_timestamps(parameter='q')
-                    #     vol_ts_idx = np.nonzero(ts_normal == t)[0]
-=======
->>>>>>> 1c39ca16
                     # get timestep of corresponding with the aggregation
                     ts_normal = ds.get_timestamps(parameter='q')
                     vol_ts_idx = np.nonzero(ts_normal == t)[0]
 
                     vol = ds.get_values_by_timestep_nr(
                         'vol', vol_ts_idx, np_node['id'])
-
-                    # jacki made this, but the td_vol_pref, od_vol_pref and
-                    # td_vol_pref_gw were referenced before assignment, so I
-                    # defined them here again
-                    td_vol_pref = ma.masked_array(
-                        vol, mask=mask_2d_nodes).sum()
-                    od_vol_pref = ma.masked_array(
-                        vol, mask=mask_1d_nodes).sum()
-                    td_vol_pref_gw = ma.masked_array(
-                        vol, mask=mask_2d_groundwater_nodes).sum()
 
                     td_vol = ma.masked_array(vol, mask=mask_2d_nodes).sum()
                     od_vol = ma.masked_array(vol, mask=mask_1d_nodes).sum()
@@ -571,8 +542,7 @@
                         dvol_sign * (od_vol - od_vol_pref) / dt
                     total_time[ts_idx, 25] = \
                         dvol_sign * (td_vol_gw - td_vol_pref_gw) / dt
-
-                    # I dont know why Jacki defines them again..
+                    
                     td_vol_pref = td_vol
                     od_vol_pref = od_vol
                     td_vol_pref_gw = td_vol_gw
