--- conflicted
+++ resolved
@@ -740,11 +740,7 @@
             ('rain', '_cum', np_1d_node, 27, 1),
             ('intercepted_volume', '_current', np_2d_node, 34, -1),
             ('q_sss', '_cum', np_2d_node, 35, 1),
-<<<<<<< HEAD
-            ('q_sss', '_cum', np_2d_node, 36, 1),
-=======
-
->>>>>>> 03293b01
+
         ]:
 
             if node.size > 0:
