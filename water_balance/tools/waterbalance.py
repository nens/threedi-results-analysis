from __future__ import division

from builtins import str
from builtins import map
from builtins import range
from builtins import object
import logging
import os.path

import numpy as np
import numpy.ma as ma
from qgis.PyQt.QtCore import Qt
from qgis.PyQt.QtWidgets import QMessageBox
from qgis.core import QgsFeatureRequest, QgsPoint
from ThreeDiToolbox.datasource.netcdf import find_h5_file
from ThreeDiToolbox.utils.patched_threedigrid import GridH5Admin
from threedigrid.admin.gridresultadmin import GridH5ResultAdmin


# Import the code for the DockWidget
from ThreeDiToolbox.water_balance.views.waterbalance_widget \
    import WaterBalanceWidget


log = logging.getLogger('DeltaresTdi.' + __name__)


class WaterBalanceCalculation(object):

    def __init__(self, ts_datasource):
        self.ts_datasource = ts_datasource

        # gridadmin
        nc_path = self.ts_datasource.rows[0].datasource().file_path
        h5 = find_h5_file(nc_path)
        ga = GridH5Admin(h5)

        # total nr of x-dir (horizontal in topview) 2d lines
        nr_2d_x_dir = ga.get_from_meta('liutot')
        # total nr of y-dir (vertical in topview) 2d lines
        nr_2d_y_dir = ga.get_from_meta('livtot')
        # total nr of 2d lines
        nr_2d = ga.get_from_meta('l2dtot')
        # total nr of groundwater lines
        start_gr = ga.get_from_meta('lgrtot')

        # get range of horizontal (in top view) surface water line ids
        x2d_surf_range_min = 1
        x2d_surf_range_max = nr_2d_x_dir
        self.x2d_surf_range = list(range(x2d_surf_range_min, x2d_surf_range_max + 1))

        # get range of vertical (in top view) surface water line ids
        y2d_surf_range_min = x2d_surf_range_max + 1
        y2d_surf_range_max = x2d_surf_range_max + nr_2d_y_dir
        self.y2d_surf_range = list(range(y2d_surf_range_min, y2d_surf_range_max + 1))

        # get range of vertical (in side view) line ids in the gridadmin.
        # These lines represent surface-groundwater (vertical) flow
        vert_flow_range_min = y2d_surf_range_max + 1
        vert_flow_range_max = y2d_surf_range_max + nr_2d
        self.vert_flow_range = list(range(
            vert_flow_range_min, vert_flow_range_max + 1))

        if ga.has_groundwater:
            # total nr of x-dir (horizontal in topview) 2d groundwater lines
            x_grndwtr_range_min = start_gr + 1
            x_grndwtr_range_max = start_gr + nr_2d_x_dir
            self.x_grndwtr_range = list(range(
                x_grndwtr_range_min, x_grndwtr_range_max + 1))

            # total nr of y-dir (vertical in topview) 2d groundwater lines
            y_grndwtr_range_min = x_grndwtr_range_max + 1
            y_grndwtr_range_max = x_grndwtr_range_max + nr_2d
            self.y_grndwtr_range = list(range(
                y_grndwtr_range_min, y_grndwtr_range_max + 1))

    def get_incoming_and_outcoming_link_ids(self, wb_polygon, model_part):
        """Returns a tuple of dictionaries with ids by category:

        flow_lines = {
            '1d_in': [...],
            '1d_out': [...],
            '1d_bound_in': [...],
            ...
        }

        pump_selection = {
            'in': [...],
            'out': [...],
        }

        returned value = (flow_lines, pump_selection)
        """
        # TODO: implement model_part. One of the problems of not having
        # this implemented is that the on hover map highlight selects all
        # links, even when the 2D or 1D modelpart is selected in the combo box.

        log.info('polygon of wb area: %s', wb_polygon.exportToWkt())

        # the '_out' and '_in' indicate the draw direction of the flow_line.
        # a flow line can have in 1 simulation both positive and negative
        # discharge (with extend to the draw direction). Later on, in
        # get_aggregated_flows() this numpy timeserie is clipped with
        # max=0 for flow in 1 direction and min=0 for flow in the opposite
        # direction.
        flow_lines = {
            '1d_in': [],
            '1d_out': [],
            '1d_bound_in': [],
            '1d_bound_out': [],
            '2d_in': [],
            '2d_out': [],
            '2d_bound_in': [],
            '2d_bound_out': [],
            # 1d2d flow lines intersect polygon (1d is inside polygon)
            '1d__1d_2d_flow': [],
            # 1d2d flow lines intersect polygon (2d is inside polygon)
            '2d__1d_2d_flow': [],
            # 1d2d exchange lines are within polygon (both nodes inside)
            '1d_2d_exch': [],
            '2d_groundwater_in': [],
            '2d_groundwater_out': [],
            '2d_vertical_infiltration': [],
            # TODO: add 1d_2d_groundwater?
        }
        pump_selection = {
            'in': [],
            'out': []
        }

        lines, points, pumps = self.ts_datasource.rows[0].get_result_layers()

        # all links in and out
        # use bounding box and spatial index to prefilter lines
        request_filter = QgsFeatureRequest().setFilterRect(
            wb_polygon.geometry().boundingBox())
        for line in lines.getFeatures(request_filter):

            if line['type'] == '2d_vertical_infiltration':
                geom = line.geometry().asPolyline()
                # 2d vertical infiltration line is handmade diagonal (drawn
                # from 2d point 15m towards south-west ). Thus, if at-least
                # its startpoint is within polygon then include the line
                if wb_polygon.contains(QgsPoint(geom[0])):
                    flow_lines['2d_vertical_infiltration'].append(line['id'])

            # test if lines are crossing boundary of polygon
            if line.geometry().crosses(wb_polygon):
                geom = line.geometry().asPolyline()
                # check if flow is in or out by testing if startpoint
                # is inside polygon --> out
                outgoing = wb_polygon.contains(QgsPoint(geom[0]))
                # check if flow is in or out by testing if endpoint
                # is inside polygon --> in
                incoming = wb_polygon.contains(QgsPoint(geom[-1]))

                if incoming and outgoing:
                    # skip lines that do have start- and end vertex outside of
                    # polygon
                    pass
                elif outgoing:
                    if line['type'] in [
                            '1d', 'v2_pipe', 'v2_channel', 'v2_culvert',
                            'v2_orifice', 'v2_weir']:
                        flow_lines['1d_out'].append(line['id'])
                    elif line['type'] in ['1d_2d']:
                        # draw direction of 1d_2d is always from 2d node to
                        # 1d node. So when 2d node is inside polygon (and 1d
                        # node is not) we define it as a '2d__1d_2d_flow' link
                        # because
                        flow_lines['2d__1d_2d_flow'].append(line['id'])
                elif incoming:
                    if line['type'] in [
                            '1d', 'v2_pipe', 'v2_channel', 'v2_culvert',
                            'v2_orifice', 'v2_weir']:
                        flow_lines['1d_in'].append(line['id'])
                    elif line['type'] in ['1d_2d']:
                        # draw direction of 1d_2d is always from 2d node to
                        # 1d node. So when 1d node is inside polygon (and 2d
                        # node is not) we define it as a '1d__1d_2d_flow' link
                        flow_lines['1d__1d_2d_flow'].append(line['id'])

                if line['type'] in ['2d'] and not (incoming and outgoing):
                    # 2d lines are a separate story: discharge on a 2d
                    # link in the nc can be positive and negative during 1
                    # simulation - like you would expect - but we also have
                    # to account for 2d link direction. We have to determine
                    # two things:

                    # A) is 2d link a vertical or horizontal one. Why?
                    # vertical 2d lines (calc cells above each other):
                    # when positive discharge then flow is to north, negative
                    # discharge then flow southwards, while horizontal 2d lines
                    # (calc cells next to each other) yields positive discharge
                    # is flow to the east, negative is flow to west

                    # B) how the start and endpoint are located with
                    # reference to each other. Why? a positive discharge on
                    # a vertical link in the north of your polygon DECREASES
                    # the volume in the polygon, while a positive discharge on
                    # a vertical link in the south of your polygon INCREASES
                    # the volume in the polygon).

                    # so why not only determine (B)?
                    # because then a positive discharge on a diagonal 2d link -
                    # in topview e.g. left up to right down - can mean flow
                    # to east. But it can also mean flow to the north. If we
                    # know it is a vertical link we can be sure flow is to the
                    # north (thats why we need to know (A)

                    # TODO: after I made this code Martijn Siemerink adviced:
                    # 2d links drawing direction is always from south to north
                    # OR west to east, so it not required to get start- and
                    # endpoint of a 2d link

                    start_x = geom[0][0]
                    start_y = geom[0][1]
                    end_x = geom[-1][0]
                    end_y = geom[-1][1]

                    # horizontal line?
                    if line.id() in self.x2d_surf_range:
                        # startpoint in polygon?
                        if wb_polygon.contains(QgsPoint(geom[0])):
                            # directed to east?
                            # long coords increase going east, so:
                            if end_x > start_x:
                                # thus, positive q means flow to east.
                                # Startpoint is in polygon. Endpoint is
                                # located eastwards of startpoint, so positive
                                # q means flow goes OUT!! of polygon
                                flow_lines['2d_out'].append(line['id'])
                            else:
                                flow_lines['2d_in'].append(line['id'])
                        # endpoint in polygon?
                        elif wb_polygon.contains(QgsPoint(geom[-1])):
                            # directed to east?
                            # long coords increase going east
                            if end_x > start_x:
                                # positive q means flow to east. Endpoint is
                                # inside polygon and located eastwards of
                                # startpoint, so positive q means flow goes
                                # INTO!! polygon
                                flow_lines['2d_in'].append(line['id'])
                            else:
                                flow_lines['2d_out'].append(line['id'])

                    # vertical line?
                    if line.id() in self.y2d_surf_range:
                        # startpoint in polygon?
                        if wb_polygon.contains(QgsPoint(geom[0])):
                            # directed to north?
                            # lat coords increase going north, so:
                            if end_y > start_y:
                                # thus, positive q means flow to north.
                                # Startpoint is in polygon. Endpoint is
                                # located northwards of startpoint, so positive
                                # q means flow goes OUT!! of polygon
                                flow_lines['2d_out'].append(line['id'])
                            else:
                                flow_lines['2d_in'].append(line['id'])
                        # endpoint in polygon?
                        elif wb_polygon.contains(QgsPoint(geom[-1])):
                            # directed to north?
                            # lat coords increase going north, so:
                            if end_y > start_y:
                                # positive q means flow to north. Endpoint is
                                # inside polygon and located northwards of
                                # startpoint, so flow goes INTO!! polygon
                                flow_lines['2d_in'].append(line['id'])
                            else:
                                flow_lines['2d_out'].append(line['id'])

                if line['type'] in ['2d_groundwater'] and not (
                        incoming and outgoing):

                    start_x = geom[0][0]
                    start_y = geom[0][1]
                    end_x = geom[-1][0]
                    end_y = geom[-1][1]

                    # horizontal line?
                    if line.id() in self.x_grndwtr_range:
                        # startpoint in polygon?
                        if wb_polygon.contains(QgsPoint(geom[0])):
                            if end_x > start_x:
                                flow_lines['2d_groundwater_out'].append(
                                    line['id'])
                            else:
                                flow_lines['2d_groundwater_in'].append(
                                    line['id'])
                        # endpoint in polygon?
                        elif wb_polygon.contains(QgsPoint(geom[-1])):
                            if end_x > start_x:
                                flow_lines['2d_groundwater_in'].append(
                                    line['id'])
                            else:
                                flow_lines['2d_groundwater_out'].append(
                                    line['id'])
                    # vertical line?
                    if line.id() in self.y_grndwtr_range:
                        # startpoint in polygon?
                        if wb_polygon.contains(QgsPoint(geom[0])):
                            if end_y > start_y:
                                flow_lines['2d_groundwater_out'].append(
                                    line['id'])
                            else:
                                flow_lines['2d_groundwater_in'].append(
                                    line['id'])
                        elif wb_polygon.contains(QgsPoint(geom[-1])):
                            if end_y > start_y:
                                flow_lines['2d_groundwater_in'].append(
                                    line['id'])
                            else:
                                flow_lines['2d_groundwater_out'].append(
                                    line['id'])

            elif line['type'] == '1d_2d' and line.geometry().within(
                    wb_polygon):
                flow_lines['1d_2d_exch'].append(line['id'])

        # find boundaries in polygon
        request_filter = QgsFeatureRequest().setFilterRect(
            wb_polygon.geometry().boundingBox()
        ).setFilterExpression(u'"type" = '
                              u'\'1d_bound\' or "type" = '
                              u'\'2d_bound\'')

        # all boundaries in polygon
        for bound in points.getFeatures(request_filter):
            if wb_polygon.contains(QgsPoint(bound.geometry().asPoint())):
                # find link connected to boundary
                request_filter_bound = QgsFeatureRequest().\
                    setFilterExpression(u'"start_node_idx" = '
                                        u'\'{idx}\' or "end_node_idx" ='
                                        u' \'{idx}\''.format(idx=bound['id']))
                bound_lines = lines.getFeatures(request_filter_bound)
                for bound_line in bound_lines:
                    if bound_line['start_node_idx'] == bound['id']:
                        if bound['type'] == '1d_bound':
                            flow_lines['1d_bound_in'].append(bound_line['id'])
                        else:  # 2d
                            flow_lines['2d_bound_in'].append(bound_line['id'])
                    else:  # out
                        if bound['type'] == '1d_bound':
                            flow_lines['1d_bound_out'].append(bound_line['id'])
                        else:  # 2d
                            flow_lines['2d_bound_out'].append(bound_line['id'])

        # pumps
        # use bounding box and spatial index to prefilter pumps
        if pumps is None:
            f_pumps = []
        else:
            request_filter = QgsFeatureRequest().setFilterRect(
                wb_polygon.geometry().boundingBox())
            f_pumps = pumps.getFeatures(request_filter)

        for pump in f_pumps:
            # test if lines are crossing boundary of polygon
            if pump.geometry().crosses(wb_polygon):
                geom = pump.geometry().asPolyline()
                # check if flow is in or out by testing if startpoint
                # is inside polygon --> out
                outgoing = wb_polygon.contains(QgsPoint(geom[0]))
                # check if flow is in or out by testing if endpoint
                # is inside polygon --> in
                incoming = wb_polygon.contains(QgsPoint(geom[-1]))

                if incoming and outgoing:
                    # skip
                    pass
                elif outgoing:
                    pump_selection['out'].append(pump['id'])
                elif incoming:
                    pump_selection['in'].append(pump['id'])

        log.info(str(flow_lines))
        return flow_lines, pump_selection

    def get_nodes(self, wb_polygon, model_part):
        """Returns a dictionary with node ids by category:

        {
            '1d': [..., ...],
            '2d': [..., ...],
            '2d_groundwater': [..., ...],
        }
        """

        log.info('polygon of wb area: %s', wb_polygon.exportToWkt())

        nodes = {
            '1d': [],
            '2d': [],
            '2d_groundwater': [],
        }

        lines, points, pumps = self.ts_datasource.rows[0].get_result_layers()

        # use bounding box and spatial index to prefilter lines
        request_filter = QgsFeatureRequest().setFilterRect(
            wb_polygon.geometry().boundingBox())
        if model_part == '1d':
            request_filter.setFilterExpression(u'"type" = \'1d\'')
        elif model_part == '2d':
            request_filter.setFilterExpression(
                u'"type" = \'2d\' OR "type" = \'2d_groundwater\'')
        else:
            request_filter.setFilterExpression(
                u'"type" = \'1d\' OR "type" '
                u'= \'2d\' OR "type" = \'2d_groundwater\'')
        # todo: check if boundary nodes could not have rain, infiltration, etc.

        for point in points.getFeatures(request_filter):
            # test if points are contained by polygon
            if wb_polygon.contains(point.geometry()):
                _type = point['type']
                nodes[_type].append(point['id'])

        return nodes

    def get_aggregated_flows(self, link_ids, pump_ids, node_ids, model_part):
        """
        Returns a tuple (ts, total_time) defined as:

            ts = array of timestamps
            total_time = array with shape (np.size(ts, 0), len(INPUT_SERIES))
        """
        # constants referenced in record array
        # shared by links and nodes
        TYPE_1D = '1d'
        TYPE_2D = '2d'
        TYPE_2D_GROUNDWATER = '2d_groundwater'
        # links only
        TYPE_1D_BOUND_IN = '1d_bound_in'
        TYPE_2D_BOUND_IN = '2d_bound_in'
        TYPE_1D__1D_2D_EXCH = '1d__1d_2d_exch'
        TYPE_2D__1D_2D_EXCH = '2d__1d_2d_exch'
        TYPE_1D__1D_2D_FLOW = '1d__1d_2d_flow'
        TYPE_2D__1D_2D_FLOW = '2d__1d_2d_flow'
        TYPE_2D_VERTICAL_INFILTRATION = '2d_vertical_infiltration'

        ALL_TYPES = [
            TYPE_1D, TYPE_2D, TYPE_2D_GROUNDWATER, TYPE_1D_BOUND_IN,
            TYPE_2D_BOUND_IN, TYPE_1D__1D_2D_EXCH, TYPE_2D__1D_2D_EXCH,
            TYPE_1D__1D_2D_FLOW, TYPE_2D__1D_2D_FLOW,
            TYPE_2D_VERTICAL_INFILTRATION,
        ]

        NTYPE_MAXLEN = 25
        assert max(list(map(len, ALL_TYPES))) <= NTYPE_MAXLEN, \
            "NTYPE_MAXLEN insufficiently large for all values"
        NTYPE_DTYPE = 'S%s' % NTYPE_MAXLEN

        # LINKS
        #######

        # create numpy table with flowlink information
        tlink = []  # id, 1d or 2d, in or out
        for idx in link_ids['2d_in']:
            tlink.append((idx, TYPE_2D, 1))
        for idx in link_ids['2d_out']:
            tlink.append((idx, TYPE_2D, -1))

        for idx in link_ids['2d_bound_in']:
            tlink.append((idx, TYPE_2D_BOUND_IN, 1))
        for idx in link_ids['2d_bound_out']:
            tlink.append((idx, TYPE_2D_BOUND_IN, -1))

        for idx in link_ids['1d_in']:
            tlink.append((idx, TYPE_1D, 1))
        for idx in link_ids['1d_out']:
            tlink.append((idx, TYPE_1D, -1))

        for idx in link_ids['1d_bound_in']:
            tlink.append((idx, TYPE_1D_BOUND_IN, 1))
        for idx in link_ids['1d_bound_out']:
            tlink.append((idx, TYPE_1D_BOUND_IN, -1))

        for idx in link_ids['2d_groundwater_in']:
            tlink.append((idx, TYPE_2D_GROUNDWATER, 1))
        for idx in link_ids['2d_groundwater_out']:
            tlink.append((idx, TYPE_2D_GROUNDWATER, -1))

        for idx in link_ids['2d_vertical_infiltration']:
            tlink.append((idx, TYPE_2D_VERTICAL_INFILTRATION, 1))

        # 1d_2d flow intersects the polygon:
        # the in- or out flow for 1d2d is different than flows dirs above:
        #   - discharge from 1d to 2d is always positive in the .nc
        #   - discharge from 2d to 1d is always negative in the .nc
        # 1d__1d_2d_flow: 1d node is inside polygon, 2d node is outside.
        #   - positive discharge means flow outwards polygon
        #   - negative discharge means flow inwards polygon
        # 2d__1d_2d_flow: 1d node is outside polygon, 2d node is inside
        #   - positive discharge means flow inwards polygon
        #   - negative discharge means flow outwards polygon
        for idx in link_ids['1d__1d_2d_flow']:
            tlink.append((idx, TYPE_1D__1D_2D_FLOW, -1))
        # 1d_2d_out: 1d node is outside polygon, 2d node is inside
        for idx in link_ids['2d__1d_2d_flow']:
            tlink.append((idx, TYPE_2D__1D_2D_FLOW, 1))
        # 1d_2d within the polygon (from 1d perspective so everything flipped)
        for idx in link_ids['1d_2d_exch']:
            tlink.append((idx, TYPE_1D__1D_2D_EXCH, -1))
        # 1d_2d within the polygon (from 2d perspective)
        for idx in link_ids['1d_2d_exch']:
            tlink.append((idx, TYPE_2D__1D_2D_EXCH, 1))

        np_link = np.array(
            tlink, dtype=[('id', int), ('ntype', NTYPE_DTYPE), ('dir', int)])

        # sort for faster reading of netcdf
        np_link.sort(axis=0)

        # create masks
        mask_2d = np_link['ntype'] != TYPE_2D
        mask_1d = np_link['ntype'] != TYPE_1D
        mask_2d_bound = np_link['ntype'] != TYPE_2D_BOUND_IN
        mask_1d_bound = np_link['ntype'] != TYPE_1D_BOUND_IN

        mask_1d__1d_2d_flow = np_link['ntype'] != TYPE_1D__1D_2D_FLOW
        mask_2d__1d_2d_flow = np_link['ntype'] != TYPE_2D__1D_2D_FLOW
        mask_1d__1d_2d_exch = np_link['ntype'] != TYPE_1D__1D_2D_EXCH
        mask_2d__1d_2d_exch = np_link['ntype'] != TYPE_2D__1D_2D_EXCH
        mask_2d_groundwater = np_link['ntype'] != TYPE_2D_GROUNDWATER
        mask_2d_vertical_infiltration = np_link['ntype'] != \
            TYPE_2D_VERTICAL_INFILTRATION

        ds = self.ts_datasource.rows[0].datasource()

        # get all flows through incoming and outgoing flows
        ts = ds.get_timestamps(parameter='q_cum')

        len_input_series = len(WaterBalanceWidget.INPUT_SERIES)
        total_time = np.zeros(shape=(np.size(ts, 0), len_input_series))
        # total_location = np.zeros(shape=(np.size(np_link, 0), 2))

        # non-2d links
        pos_pref = 0
        neg_pref = 0

        if np_link.size > 0:
            for ts_idx, t in enumerate(ts):
                # (1) inflow and outflow through 1d and 2d
                # vol = ds.get_values_by_timestep_nr('q', ts_idx,
                # np_link['id']) * np_link['dir']  # * dt

                flow_pos = ds.get_values_by_timestep_nr(
                    'q_cum_positive', ts_idx, np_link['id']) * np_link[
                               'dir']
                flow_neg = ds.get_values_by_timestep_nr(
                    'q_cum_negative', ts_idx, np_link['id']) * np_link[
                               'dir'] * -1

                in_sum = flow_pos - pos_pref
                out_sum = flow_neg - neg_pref
                pos_pref = flow_pos
                neg_pref = flow_neg

                # 2d flow (2d_in)
                total_time[ts_idx, 0] = ma.masked_array(
                    in_sum, mask=mask_2d).clip(min=0).sum() + ma.masked_array(
                    out_sum, mask=mask_2d).clip(min=0).sum()
                # 2d flow (2d_out)
                total_time[ts_idx, 1] = ma.masked_array(
                    in_sum, mask=mask_2d).clip(max=0).sum() + ma.masked_array(
                    out_sum, mask=mask_2d).clip(max=0).sum()

                # 1d flow (1d_in)
                total_time[ts_idx, 2] = ma.masked_array(
                    in_sum, mask=mask_1d).clip(min=0).sum() + ma.masked_array(
                    out_sum, mask=mask_1d).clip(min=0).sum()
                # 1d flow (1d_out)
                total_time[ts_idx, 3] = ma.masked_array(
                    in_sum, mask=mask_1d).clip(max=0).sum() + ma.masked_array(
                    out_sum, mask=mask_1d).clip(max=0).sum()

                # 2d bound (2d_bound_in)
                total_time[ts_idx, 4] = ma.masked_array(
                    in_sum, mask=mask_2d_bound).clip(
                    min=0).sum() + ma.masked_array(
                    out_sum, mask=mask_2d_bound).clip(min=0).sum()
                # 2d bound (2d_bound_out)
                total_time[ts_idx, 5] = ma.masked_array(
                    in_sum, mask=mask_2d_bound).clip(
                    max=0).sum() + ma.masked_array(
                    out_sum, mask=mask_2d_bound).clip(max=0).sum()

                # 1d bound (1d_bound_in)
                total_time[ts_idx, 6] = ma.masked_array(
                    in_sum, mask=mask_1d_bound).clip(
                    min=0).sum() + ma.masked_array(
                    out_sum, mask=mask_1d_bound).clip(min=0).sum()
                # 1d bound (1d_bound_out)
                total_time[ts_idx, 7] = ma.masked_array(
                    in_sum, mask=mask_1d_bound).clip(
                    max=0).sum() + ma.masked_array(
                    out_sum, mask=mask_1d_bound).clip(max=0).sum()

                # 1d__1d_2d_flow_in
                total_time[ts_idx, 8] = ma.masked_array(
                    in_sum, mask=mask_1d__1d_2d_flow).clip(
                    min=0).sum() + ma.masked_array(
                    out_sum, mask=mask_1d__1d_2d_flow).clip(min=0).sum()
                # 1d__1d_2d_flow_out
                total_time[ts_idx, 9] = ma.masked_array(
                    in_sum, mask=mask_1d__1d_2d_flow).clip(
                    max=0).sum() + ma.masked_array(
                    out_sum, mask=mask_1d__1d_2d_flow).clip(max=0).sum()

                # 2d__1d_2d_flow_in
                total_time[ts_idx, 30] = ma.masked_array(
                    in_sum, mask=mask_2d__1d_2d_flow).clip(
                    min=0).sum() + ma.masked_array(
                    out_sum, mask=mask_2d__1d_2d_flow).clip(min=0).sum()
                # 2d__1d_2d_flow_out
                total_time[ts_idx, 31] = ma.masked_array(
                    in_sum, mask=mask_2d__1d_2d_flow).clip(
                    max=0).sum() + ma.masked_array(
                    out_sum, mask=mask_2d__1d_2d_flow).clip(max=0).sum()

                # 1d (1d__1d_2d_exch_in)
                total_time[ts_idx, 10] = ma.masked_array(
                    in_sum, mask=mask_1d__1d_2d_exch).clip(
                    min=0).sum() + ma.masked_array(
                    out_sum, mask=mask_1d__1d_2d_exch).clip(min=0).sum()
                # 1d (1d__1d_2d_exch_out)
                total_time[ts_idx, 11] = ma.masked_array(
                    in_sum, mask=mask_1d__1d_2d_exch).clip(
                    max=0).sum() + ma.masked_array(
                    out_sum, mask=mask_1d__1d_2d_exch).clip(max=0).sum()

                # 2d (2d__1d_2d_exch_in)
                total_time[ts_idx, 32] = ma.masked_array(
                    in_sum, mask=mask_2d__1d_2d_exch).clip(
                    min=0).sum() + ma.masked_array(
                    out_sum, mask=mask_2d__1d_2d_exch).clip(min=0).sum()
                # 2d (2d__1d_2d_exch_out)
                total_time[ts_idx, 33] = ma.masked_array(
                    in_sum, mask=mask_2d__1d_2d_exch).clip(
                    max=0).sum() + ma.masked_array(
                    out_sum, mask=mask_2d__1d_2d_exch).clip(max=0).sum()

                # 2d groundwater (2d_groundwater_in)
                total_time[ts_idx, 23] = ma.masked_array(
                    in_sum, mask=mask_2d_groundwater).clip(
                    min=0).sum() + ma.masked_array(
                    out_sum, mask=mask_2d_groundwater).clip(min=0).sum()
                # 2d groundwater (2d_groundwater_out)
                total_time[ts_idx, 24] = ma.masked_array(
                    in_sum, mask=mask_2d_groundwater).clip(
                    max=0).sum() + ma.masked_array(
                    out_sum, mask=mask_2d_groundwater).clip(max=0).sum()

                # NOTE: positive vertical infiltration is from surface to
                # groundwater node. We make this negative because it's
                # 'sink-like', and to make it in line with the
                # infiltration_rate_simple which also has a -1 multiplication
                # factor.
                # 2d_vertical_infiltration (2d_vertical_infiltration_pos)
                total_time[ts_idx, 28] = -1 * ma.masked_array(
                    in_sum, mask=mask_2d_vertical_infiltration).clip(
                    min=0).sum() + ma.masked_array(
                    out_sum, mask=mask_2d_vertical_infiltration).clip(
                    min=0).sum()
                # 2d_vertical_infiltration (2d_vertical_infiltration_neg)
                total_time[ts_idx, 29] = -1 * ma.masked_array(
                    in_sum, mask=mask_2d_vertical_infiltration).clip(
                    max=0).sum() + ma.masked_array(
                    out_sum, mask=mask_2d_vertical_infiltration).clip(
                    max=0).sum()

        # PUMPS
        #######

        tpump = []
        for idx in pump_ids['in']:
            tpump.append((idx, 1))
        for idx in pump_ids['out']:
            tpump.append((idx, -1))
        np_pump = np.array(tpump, dtype=[('id', int), ('dir', int)])
        np_pump.sort(axis=0)

        if np_pump.size > 0:
            # pumps
            pump_pref = 0
            for ts_idx, t in enumerate(ts):
                # (2) inflow and outflow through pumps
                pump_flow = ds.get_values_by_timestep_nr(
                    'q_pump_cum', ts_idx, np_pump['id']) * np_pump['dir']

                flow_dt = pump_flow - pump_pref
                pump_pref = pump_flow

                in_sum = flow_dt.clip(min=0)
                out_sum = flow_dt.clip(max=0)

                total_time[ts_idx, 12] = in_sum.sum()
                total_time[ts_idx, 13] = out_sum.sum()

        # NODES
        #######

        tnode = []  # id, 1d or 2d, in or out
        for idx in node_ids['2d']:
            tnode.append((idx, TYPE_2D))
        for idx in node_ids['1d']:
            tnode.append((idx, TYPE_1D))
        for idx in node_ids['2d_groundwater']:
            tnode.append((idx, TYPE_2D_GROUNDWATER))

        np_node = np.array(tnode,
                           dtype=[('id', int), ('ntype', NTYPE_DTYPE)])
        np_node.sort(axis=0)

        mask_2d_nodes = np_node['ntype'] != TYPE_2D
        mask_1d_nodes = np_node['ntype'] != TYPE_1D
        mask_2d_groundwater_nodes = np_node[
                                        'ntype'] != TYPE_2D_GROUNDWATER

        np_2d_node = ma.masked_array(
            np_node['id'], mask=mask_2d_nodes).compressed()
        np_1d_node = ma.masked_array(
            np_node['id'], mask=mask_1d_nodes).compressed()
        np_2d_groundwater_node = ma.masked_array(
            np_node['id'], mask=mask_2d_groundwater_nodes).compressed()

        for parameter, agg_method, node, pnr, factor in [
            ('rain', '_cum', np_2d_node, 14, 1),
            # TODO: in old model results this parameter is called
            # 'infiltration_rate', thus it is not backwards compatible right
            # now
            ('infiltration_rate_simple', '_cum', np_2d_node, 15, -1),
            # TODO: inefficient because we look up q_lat data twice
            ('q_lat', '_cum', np_2d_node, 16, 1),
            ('q_lat', '_cum', np_1d_node, 17, 1),
            ('leak', '_cum', np_2d_groundwater_node, 26, 1),
            ('rain', '_cum', np_1d_node, 27, 1),
            ('intercepted_volume', '_current', np_2d_node, 34, -1),
        ]:

            if node.size > 0:
                if parameter + agg_method in ds.get_available_variables():
                    values_pref = 0
                    for ts_idx, t in enumerate(ts):
                        values = ds.get_values_by_timestep_nr(
                            parameter + agg_method, ts_idx, node).sum()
                        values_dt = values - values_pref
                        values_pref = values
                        total_time[ts_idx, pnr] = values_dt * factor
        t_pref = 0

        for ts_idx, t in enumerate(ts):
            if ts_idx == 0:
                # just to make sure machine precision distortion
                # is reduced for the first timestamp (everything
                # should be 0
                total_time[ts_idx] = total_time[ts_idx] / (ts[1] - t)
            else:
                total_time[ts_idx] = total_time[ts_idx] / (t - t_pref)
                t_pref = t

        if np_node.size > 0:
            # delta volume
            t_pref = 0
            vol_pref = 0
            for ts_idx, t in enumerate(ts):
                # delta volume
                if ts_idx == 0:
                    # volume difference first timestep is always 0
                    total_time[ts_idx, 18] = 0
                    total_time[ts_idx, 19] = 0
                    total_time[ts_idx, 25] = 0

                    # TODO: use:
                    # vol_current = ds.get_values_by_timestep_nr(
                    # 'vol_current', ts_idx, np_node['id'])
                    # when calc_core bug is fixed (THREEDI-599: vol_current's
                    # first timestep is incorrect, so for the first timestep
                    # we read the 'vol' (from the .nc instead of the agg .nc)
                    # for now
                    vol_current = ds.get_values_by_timestep_nr(
                        'vol', ts_idx, np_node['id'])
                    td_vol_pref = ma.masked_array(
                        vol_current, mask=mask_2d_nodes).sum()
                    od_vol_pref = ma.masked_array(
                        vol_current, mask=mask_1d_nodes).sum()
                    td_vol_pref_gw = ma.masked_array(
                        vol_current,
                        mask=mask_2d_groundwater_nodes).sum()
                    t_pref = t
                else:
                    vol_ts_idx = ts_idx

                    ts_normal = ds.get_timestamps(
                        parameter='vol_current')
                    vol_ts_idx = np.nonzero(ts_normal == t)[0]

                    vol_current = ds.get_values_by_timestep_nr(
                        'vol_current', vol_ts_idx, np_node['id'])

                    td_vol = ma.masked_array(
                        vol_current, mask=mask_2d_nodes).sum()
                    od_vol = ma.masked_array(
                        vol_current, mask=mask_1d_nodes).sum()
                    td_vol_gw = ma.masked_array(
                        vol_current,
                        mask=mask_2d_groundwater_nodes).sum()

                    dt = t - t_pref
                    total_time[ts_idx, 18] = (td_vol - td_vol_pref) / dt
                    total_time[ts_idx, 19] = (od_vol - od_vol_pref) / dt
                    total_time[ts_idx, 25] = (td_vol_gw - td_vol_pref_gw) / dt

                    td_vol_pref = td_vol
                    od_vol_pref = od_vol
                    td_vol_pref_gw = td_vol_gw
                    t_pref = t
        total_time = np.nan_to_num(total_time)

        return ts, total_time


<<<<<<< HEAD
class WaterBalanceTool(object):

=======
class WaterBalanceTool:
>>>>>>> b1e1a8d8
    """QGIS Plugin Implementation."""

    def __init__(self, iface, ts_datasource):
        """Constructor.
        :param iface: An interface instance that will be passed to this class
            which provides the hook by which you can manipulate the QGIS
            application at run time.
        :type iface: QgsInterface
        """
        # Save reference to the QGIS interface
        self.iface = iface
        self.ts_datasource = ts_datasource

        # initialize plugin directory
        self.plugin_dir = os.path.dirname(__file__)

        self.icon_path = \
            ':/plugins/ThreeDiToolbox/icons/weight-scale.png'
        self.menu_text = u'Water Balance Tool'

        self.plugin_is_active = False
        self.widget = None

        self.toolbox = None

    def on_unload(self):
        """Cleanup necessary items here when plugin dockwidget is closed"""

        if self.widget is not None:
            self.widget.close()

    def on_close_child_widget(self):
        """Cleanup necessary items here when plugin widget is closed"""
        self.widget.closingWidget.disconnect(self.on_close_child_widget)
        self.widget = None
        self.plugin_is_active = False

    def pop_up_no_agg_found(self):
        header = 'Error: No aggregation netcdf found'
        msg = "The WaterBalanceTool requires an 'aggregate_results_3di.nc' " \
              "but this file could not be found. Please make sure you run " \
              "your simulation using the 'v2_aggregation_settings' table " \
              "with the following variables:" \
              "\n\ncurrent:" \
              "\n- volume" \
              "\n- interception (in case model has interception)" \
              "\n\ncumulative:"\
              "\n- rain"\
              "\n- discharge"\
              "\n- leakage (in case model has leakage)" \
              "\n- laterals (in case model has laterals)"\
              "\n- pump discharge (in case model has pumps)" \
              "\n- simple_infiltration (in case model has simple_infiltration"\
              "\n\npositive cumulative:" \
              "\n- discharge"\
              "\n\nnegative cumulative:" \
              "\n- discharge"
        QMessageBox.warning(None, header, msg)

    def pop_up_missing_agg_vars(self):
        header = 'Error: Missing aggregation settings'
        missing_vars = self.get_missing_agg_vars()
        msg = "The WaterBalanceTool found the 'aggregate_results_3di.nc' but "\
              "the file does not include all required aggregation " \
              "variables. Please add them to the sqlite table " \
              "'v2_aggregation_settings' and run your simulation again. The " \
              "required variables are:" \
              "\n\ncurrent:" \
              "\n- volume" \
              "\n- interception (in case model has interception)" \
              "\n\ncumulative:"\
              "\n- rain"\
              "\n- discharge"\
              "\n- leakage (in case model has leakage)" \
              "\n- laterals (in case model has laterals)"\
              "\n- pump discharge (in case model has pumps)" \
              "\n- simple_infiltration (in case model has simple_infiltration"\
              "\n\npositive cumulative:" \
              "\n- discharge"\
              "\n\nnegative cumulative:" \
              "\n- discharge" \
              "\n\nYour aggregation .nc misses the following variables:\n" + \
              ', '.join(missing_vars)
        QMessageBox.warning(None, header, msg)

    def get_missing_agg_vars(self):
        """Returns a list with tuples of aggregation vars (vol, discharge) +
        methods (cum, current, etc) that are not (but should be) in the
        v2_aggregation_settings

        1.  some vars_methods are always required: minimum_agg_vars
        2.  some vars methods are required when included in the model
            schematisation (e.g. pumps, laterals).
        """

        selected_ds = self.ts_datasource.rows[0].datasource()
        check_available_vars = selected_ds.get_available_variables()
        nc_path = self.ts_datasource.rows[0].datasource().file_path
        h5_path = find_h5_file(nc_path)
        ga = GridH5ResultAdmin(h5_path, nc_path)

        minimum_agg_vars = [
            ('q_cum_negative', 'negative cumulative discharge'),
            ('q_cum_positive', 'negative cumulative discharge'),
            ('q_cum', 'cumulative discharge'),
            ('vol_current', 'current volume')
            ]

        # some vars must be aggregated when included in the model
        # schematisation (e.g. pumps, laterals). problem is that threedigrid
        # does not support e.g. ga.has_lateral, ga.has_leakage etc. For those
        # fields, we read the threedigrid metadata.
        simulated_vars_nodes = ga.nodes._meta.get_fields(only_names=True)

        if ga.has_pumpstations:
            to_add = ('q_pump_cum', 'cumulative pump discharge')
            minimum_agg_vars.append(to_add)

        # ga.has_simple_infiltration and ga.has_interception are added to
        # threedigrid some months after groundwater release. To coop with the
        # .h5 that has been created in that period we use the meta data
        try:
            if ga.has_simple_infiltration:
                to_add = ('infiltration_rate_simple_cum',
                          'cumulative infiltration rate')
                minimum_agg_vars.append(to_add)
        except AttributeError:
            if 'infiltration' in simulated_vars_nodes:
                to_add = ('infiltration_rate_simple_cum',
                          'cumulative infiltration rate')
                minimum_agg_vars.append(to_add)

        try:
            if ga.has_interception:
                to_add = ('intercepted_volume_current', 'current interception')
                minimum_agg_vars.append(to_add)
        except AttributeError:
            # ga.has_interception is added to threedigrid some months after
            # groundwater release. To coop with .h5 that has been created in
            # that period we read the simulated_vars_nodes
            if 'intercepted_volume' in simulated_vars_nodes:
                to_add = ('intercepted_volume_current', 'current interception')
                minimum_agg_vars.append(to_add)

        if 'q_lat' in simulated_vars_nodes:
            to_add = ('q_lat_cum', 'cumulative lateral discharge')
            minimum_agg_vars.append(to_add)

        if 'rain' in simulated_vars_nodes:
            to_add = ('rain_cum', 'cumulative rain')
            minimum_agg_vars.append(to_add)

        if 'leak' in simulated_vars_nodes:
            to_add = ('leak_cum', 'cumulative leakage')
            minimum_agg_vars.append(to_add)

        missing_vars = []
        for required_var in minimum_agg_vars:
            if required_var[0] not in check_available_vars:
                msg = 'the aggregation nc misses aggregation: %s', \
                      required_var[1]
                log.error(msg)
                missing_vars.append(required_var[1])
        return missing_vars

    def run(self):
        selected_ds = self.ts_datasource.rows[0].datasource()
        if not selected_ds.ds_aggregation:
            self.pop_up_no_agg_found()
        elif self.get_missing_agg_vars():
            self.pop_up_missing_agg_vars()
        else:
            self.run_it()

    def run_it(self):
        """Run_it method that loads and starts the plugin"""

        if not self.plugin_is_active:
            self.plugin_is_active = True

            if self.widget is None:
                # Create the widget (after translation) and keep reference
                self.widget = WaterBalanceWidget(
                    iface=self.iface,
                    ts_datasource=self.ts_datasource,
                    wb_calc=WaterBalanceCalculation(self.ts_datasource))

            # connect to provide cleanup on closing of widget
            self.widget.closingWidget.connect(self.on_close_child_widget)

            # show the #widget
            self.iface.addDockWidget(Qt.BottomDockWidgetArea, self.widget)

            self.widget.show()<|MERGE_RESOLUTION|>--- conflicted
+++ resolved
@@ -823,12 +823,7 @@
         return ts, total_time
 
 
-<<<<<<< HEAD
 class WaterBalanceTool(object):
-
-=======
-class WaterBalanceTool:
->>>>>>> b1e1a8d8
     """QGIS Plugin Implementation."""
 
     def __init__(self, iface, ts_datasource):
