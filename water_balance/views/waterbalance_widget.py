--- conflicted
+++ resolved
@@ -73,12 +73,7 @@
     ('2d__1d_2d_exch_in', 32, '2d', '1d2d'),
     ('2d__1d_2d_exch_out', 33, '2d', '1d2d'),
     ('intercepted_volume', 34, '2d', '2d'),
-<<<<<<< HEAD
-    ('q_sss_in', 35, '2d', '2d'),
-    ('q_sss_out', 36, '2d', '2d'),
-=======
     ('q_sss', 35, '2d', '2d'),
->>>>>>> 03293b01
 ]
 
 
@@ -639,15 +634,9 @@
             'out': ['intercepted_volume'],
             'type': '2d',
         }, {
-<<<<<<< HEAD
-            'label_name': 'Surface sources and sinks',
-            'in': ['q_sss_in'],
-            'out': ['q_sss_out'],
-=======
             'label_name': 'surface sources and sinks',
             'in': ['q_sss'],
             'out': ['q_sss'],
->>>>>>> 03293b01
             'type': '2d',
         }
     ]
